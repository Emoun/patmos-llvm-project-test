//===-- PatmosTargetMachine.cpp - Define TargetMachine for Patmos ---------===//
//
//                     The LLVM Compiler Infrastructure
//
// This file is distributed under the University of Illinois Open Source
// License. See LICENSE.TXT for details.
//
//===----------------------------------------------------------------------===//
//
// Top-level implementation for the Patmos target.
//
//===----------------------------------------------------------------------===//

#include "Patmos.h"
#include "PatmosTargetMachine.h"
<<<<<<< HEAD
#include "PatmosSinglePathInfo.h"
=======
#include "PatmosMachineScheduler.h"
>>>>>>> f9641cee
#include "llvm/PassManager.h"
#include "llvm/CodeGen/Passes.h"
#include "llvm/CodeGen/MachineFunctionAnalysis.h"
#include "llvm/CodeGen/MachineFunctionPass.h"
#include "llvm/MC/MCAsmInfo.h"
#include "llvm/Support/TargetRegistry.h"
#include "llvm/Support/CommandLine.h"
#include "llvm/ADT/StringExtras.h"
#include "llvm/Transforms/Scalar.h"
#include "llvm/Transforms/Utils/UnifyFunctionExitNodes.h"


using namespace llvm;


extern "C" void LLVMInitializePatmosTarget() {
  // Register the target.
  RegisterTargetMachine<PatmosTargetMachine> X(ThePatmosTarget);
}

<<<<<<< HEAD
=======
static ScheduleDAGInstrs *createPatmosVLIWMachineSched(MachineSchedContext *C) {
  return new VLIWMachineScheduler(C, new ConvergingVLIWScheduler());
}

static MachineSchedRegistry
SchedCustomRegistry("patmos", "Run Patmos's custom scheduler",
                    createPatmosVLIWMachineSched);
>>>>>>> f9641cee


namespace {
  /// EnableStackCacheAnalysis - Option to enable the analysis of Patmos' stack
  /// cache usage.
  static cl::opt<bool> EnableStackCacheAnalysis(
    "mpatmos-enable-stack-cache-analysis",
    cl::init(false),
    cl::desc("Enable the Patmos stack cache analysis."),
    cl::Hidden);

  static cl::opt<std::string> SerializeMachineCode(
    "mpatmos-serialize",
    cl::desc("Export PML specification of generated machine code to FILE"),
    cl::init(""));

  static cl::list<std::string> SerializeRoots(
    "mpatmos-serialize-roots",
    cl::desc("Export only methods reachable from given functions"),
    cl::Hidden);

  static cl::opt<bool> DisableIfConverter(
      "mpatmos-disable-ifcvt",
      cl::init(false),
      cl::desc("Disable if-converter for Patmos."),
      cl::Hidden);

  /// Patmos Code Generator Pass Configuration Options.
  class PatmosPassConfig : public TargetPassConfig {

  public:
    PatmosPassConfig(PatmosTargetMachine *TM, PassManagerBase &PM)
     : TargetPassConfig(TM, PM)
    {
      // Enable preRA MI scheduler.
      if (TM->getSubtargetImpl()->usePreRAMIScheduler(getOptLevel())) {
        enablePass(&MachineSchedulerID);
        MachineSchedRegistry::setDefault(createPatmosVLIWMachineSched);
      }
      if (TM->getSubtargetImpl()->usePostRAMIScheduler(getOptLevel())) {
        // TODO setup MI scheduler as post-RA scheduler
        // (substitute PostRASchdeulerID)

      }
    }

    PatmosTargetMachine &getPatmosTargetMachine() const {
      return getTM<PatmosTargetMachine>();
    }

    const PatmosSubtarget &getPatmosSubtarget() const {
      return *getPatmosTargetMachine().getSubtargetImpl();
    }

    virtual bool addInstSelector() {
      addPass(createPatmosISelDag(getPatmosTargetMachine()));
      return false;
    }

    /// addPreISelPasses - This method should add any "last minute" LLVM->LLVM
    /// passes (which are run just before instruction selector).
    virtual bool addPreISel() {
      if (PatmosSinglePathInfo::isEnabled()) {
        // Single-path transformation requires a single exit node
        addPass(createUnifyFunctionExitNodesPass());
        // Single-path transformation currently cannot deal with
        // switch/jumptables -> lower them to ITEs
        addPass(createLowerSwitchPass());
        return true;
      }
      return false;
    }


    /// addPreEmitPass - This pass may be implemented by targets that want to run
    /// passes immediately before machine code is emitted.  This should return
    /// true if -print-machineinstrs should print out the code after the passes.
    virtual bool addPreEmitPass(){

      // Post-RA MI Scheduler does bundling and delay slots itself. Otherwise,
      // add passes to handle them.
      if (!getPatmosSubtarget().usePostRAMIScheduler(getOptLevel())) {

        if (getPatmosSubtarget().enableBundling(getOptLevel())) {
          addPass(createPatmosPacketizer(getPatmosTargetMachine()));
        }

        addPass(createPatmosDelaySlotFillerPass(getPatmosTargetMachine()));
      }

      // All passes below this line must handle delay slots and bundles
      // correctly.

      addPass(createPatmosFunctionSplitterPass(getPatmosTargetMachine()));

      if (!SerializeMachineCode.empty()) {
        if (SerializeRoots.empty()) {
          addPass(createPatmosExportPass(getPatmosTargetMachine(),
                                         SerializeMachineCode));
        } else {
          addPass(createPatmosModuleExportPass(getPatmosTargetMachine(),
                                         SerializeMachineCode, SerializeRoots));
        }
      }

      return true;
    }

    /// addPreRegAlloc - This method may be implemented by targets that want to
    /// run passes immediately before register allocation. This should return
    /// true if -print-machineinstrs should print after these passes.
    virtual bool addPreRegAlloc() {
      return false;
    }

    /// addPostRegAlloc - This method may be implemented by targets that want to
    /// run passes after register allocation pass pipeline but before
    /// prolog-epilog insertion.  This should return true if -print-machineinstrs
    /// should print after these passes.
    virtual bool addPostRegAlloc() {
      addPass(createPatmosSinglePathInfoPass(getPatmosTargetMachine()));
      addPass(createPatmosSPPreparePass(getPatmosTargetMachine()));
      return false;
    }


    /// addPreSched2 - This method may be implemented by targets that want to
    /// run passes after prolog-epilog insertion and before the second instruction
    /// scheduling pass.  This should return true if -print-machineinstrs should
    /// print after these passes.
    virtual bool addPreSched2() {
      if (PatmosSinglePathInfo::isEnabled()) {
        addPass(createPatmosSinglePathInfoPass(getPatmosTargetMachine()));
        addPass(createPatmosSPReducePass(getPatmosTargetMachine()));
      } else {
        if (getOptLevel() != CodeGenOpt::None && !DisableIfConverter) {
          addPass(&IfConverterID);
        }
      }

      if (EnableStackCacheAnalysis) {
        addPass(createPatmosStackCacheAnalysis(getPatmosTargetMachine()));
      }

      return true;
    }

  };
} // namespace

PatmosTargetMachine::PatmosTargetMachine(const Target &T,
                                         StringRef TT,
                                         StringRef CPU,
                                         StringRef FS,
                                         TargetOptions O, 
                                         Reloc::Model RM, CodeModel::Model CM,
                                         CodeGenOpt::Level L)
  : LLVMTargetMachine(T, TT, CPU, FS, O, RM, CM, L),
    Subtarget(TT, CPU, FS),

    // Keep this in sync with clang/lib/Basic/Targets.cpp and
    // compiler-rt/lib/patmos/*.ll
    // Note: Both ABI and Preferred Alignment must be 32bit for all supported
    // types, backend does not support different stack alignment.
    DL("E-S32-p:32:32:32-i8:8:8-i16:16:16-i32:32:32-i64:32:32-f64:32:32-a0:0:32-s0:32:32-v64:32:32-v128:32:32-n32"),

    InstrInfo(*this), TLInfo(*this), TSInfo(*this),
    FrameLowering(*this),
    InstrItins(Subtarget.getInstrItineraryData()) {
}

TargetPassConfig *PatmosTargetMachine::createPassConfig(PassManagerBase &PM) {
  return new PatmosPassConfig(this, PM);
}
<|MERGE_RESOLUTION|>--- conflicted
+++ resolved
@@ -13,11 +13,8 @@
 
 #include "Patmos.h"
 #include "PatmosTargetMachine.h"
-<<<<<<< HEAD
+#include "PatmosMachineScheduler.h"
 #include "PatmosSinglePathInfo.h"
-=======
-#include "PatmosMachineScheduler.h"
->>>>>>> f9641cee
 #include "llvm/PassManager.h"
 #include "llvm/CodeGen/Passes.h"
 #include "llvm/CodeGen/MachineFunctionAnalysis.h"
@@ -38,8 +35,6 @@
   RegisterTargetMachine<PatmosTargetMachine> X(ThePatmosTarget);
 }
 
-<<<<<<< HEAD
-=======
 static ScheduleDAGInstrs *createPatmosVLIWMachineSched(MachineSchedContext *C) {
   return new VLIWMachineScheduler(C, new ConvergingVLIWScheduler());
 }
@@ -47,7 +42,6 @@
 static MachineSchedRegistry
 SchedCustomRegistry("patmos", "Run Patmos's custom scheduler",
                     createPatmosVLIWMachineSched);
->>>>>>> f9641cee
 
 
 namespace {
