--- conflicted
+++ resolved
@@ -101,7 +101,6 @@
       return false;
     }
 
-<<<<<<< HEAD
     //
     /// addPreISelPasses - This method should add any "last minute" LLVM->LLVM
     /// passes (which are run just before instruction selector).
@@ -118,9 +117,9 @@
       return false;
     }
 
-
-
-=======
+    /// addPreRegAlloc - This method may be implemented by targets that want to
+    /// run passes immediately before register allocation. This should return
+    /// true if -print-machineinstrs should print after these passes.
     virtual bool addPreRegAlloc() {
       // For -O0, add a pass that removes dead instructions to avoid issues
       // with spill code in naked functions containing function calls with
@@ -131,7 +130,18 @@
       return true;
     }
 
->>>>>>> 678a4063
+    /// addPostRegAlloc - This method may be implemented by targets that want to
+    /// run passes after register allocation pass pipeline but before
+    /// prolog-epilog insertion.  This should return true if -print-machineinstrs
+    /// should print after these passes.
+    virtual bool addPostRegAlloc() {
+      addPass(createPatmosSPMarkPass(getPatmosTargetMachine()));
+      addPass(createPatmosSinglePathInfoPass(getPatmosTargetMachine()));
+      addPass(createPatmosSPPreparePass(getPatmosTargetMachine()));
+      return false;
+    }
+
+
     /// addPreSched2 - This method may be implemented by targets that want to
     /// run passes after prolog-epilog insertion and before the second instruction
     /// scheduling pass.  This should return true if -print-machineinstrs should
@@ -225,25 +235,6 @@
       return true;
     }
 
-    /// addPreRegAlloc - This method may be implemented by targets that want to
-    /// run passes immediately before register allocation. This should return
-    /// true if -print-machineinstrs should print after these passes.
-    virtual bool addPreRegAlloc() {
-      return false;
-    }
-
-    /// addPostRegAlloc - This method may be implemented by targets that want to
-    /// run passes after register allocation pass pipeline but before
-    /// prolog-epilog insertion.  This should return true if -print-machineinstrs
-    /// should print after these passes.
-    virtual bool addPostRegAlloc() {
-      addPass(createPatmosSPMarkPass(getPatmosTargetMachine()));
-      addPass(createPatmosSinglePathInfoPass(getPatmosTargetMachine()));
-      addPass(createPatmosSPPreparePass(getPatmosTargetMachine()));
-      return false;
-    }
-
-
   };
 } // namespace
 
