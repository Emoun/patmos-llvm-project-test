//===- PatmosInstrInfo.cpp - Patmos Instruction Information ---------------===//
//
//                     The LLVM Compiler Infrastructure
//
// This file is distributed under the University of Illinois Open Source
// License. See LICENSE.TXT for details.
//
//===----------------------------------------------------------------------===//
//
// This file contains the Patmos implementation of the TargetInstrInfo class.
//
//===----------------------------------------------------------------------===//

#include "Patmos.h"
#include "PatmosInstrInfo.h"
#include "PatmosMachineFunctionInfo.h"
#include "PatmosTargetMachine.h"
#include "llvm/Function.h"
#include "llvm/CodeGen/MachineFrameInfo.h"
#include "llvm/CodeGen/MachineInstrBuilder.h"
#include "llvm/CodeGen/MachineRegisterInfo.h"
#include "llvm/CodeGen/PseudoSourceValue.h"
#include "llvm/Support/ErrorHandling.h"
#include "llvm/Support/TargetRegistry.h"

#include "llvm/Support/Debug.h"
#include "llvm/Support/raw_ostream.h"

#define GET_INSTRINFO_CTOR
#include "PatmosGenInstrInfo.inc"


using namespace llvm;

PatmosInstrInfo::PatmosInstrInfo(PatmosTargetMachine &tm)
  : PatmosGenInstrInfo(Patmos::ADJCALLSTACKDOWN, Patmos::ADJCALLSTACKUP),
    RI(tm, *this), TM(tm) {}

bool PatmosInstrInfo::findCommutedOpIndices(MachineInstr *MI,
                                            unsigned &SrcOpIdx1,
                                            unsigned &SrcOpIdx2) const {
  switch (MI->getOpcode())
  {
    case Patmos::ADDr:
    case Patmos::ORr:
    case Patmos::ANDr:
    case Patmos::XORr:
    case Patmos::NORr:
      SrcOpIdx1 = 3;
      SrcOpIdx2 = 4;
      return true;
    case Patmos::MUL:
    case Patmos::MULU:
      SrcOpIdx1 = 2;
      SrcOpIdx2 = 3;
      return true;
    default:
      llvm_unreachable("Unexpected commutable machine instruction.");
  }
  return false;
}

void PatmosInstrInfo::copyPhysReg(MachineBasicBlock &MBB,
                                  MachineBasicBlock::iterator I, DebugLoc DL,
                                  unsigned DestReg, unsigned SrcReg,
                                  bool KillSrc) const {
  unsigned Opc;
  if (Patmos::RRegsRegClass.contains(DestReg, SrcReg)) {
    // General purpose register
    Opc = Patmos::MOV;
    AddDefaultPred(BuildMI(MBB, I, DL, get(Opc), DestReg))
      .addReg(SrcReg, getKillRegState(KillSrc));

  } else if (Patmos::PRegsRegClass.contains(DestReg, SrcReg)) {
    // Predicate register
    Opc = Patmos::PMOV;
    AddDefaultPred(BuildMI(MBB, I, DL, get(Opc), DestReg))
      .addReg(SrcReg, getKillRegState(KillSrc));

  } else if (Patmos::SRegsRegClass.contains(DestReg)) {
    assert(Patmos::RRegsRegClass.contains(SrcReg));
    AddDefaultPred(BuildMI(MBB, I, DL, get(Patmos::MTS), DestReg))
      .addReg(SrcReg, getKillRegState(KillSrc));

  } else if (Patmos::SRegsRegClass.contains(SrcReg)) {
    assert(Patmos::RRegsRegClass.contains(DestReg));
    AddDefaultPred(BuildMI(MBB, I, DL, get(Patmos::MFS), DestReg))
      .addReg(SrcReg, getKillRegState(KillSrc));

  } else {
    llvm_unreachable("Impossible reg-to-reg copy");
  }

}

void PatmosInstrInfo::
storeRegToStackSlot(MachineBasicBlock &MBB, MachineBasicBlock::iterator MI,
                    unsigned SrcReg, bool isKill, int FrameIndex,
                    const TargetRegisterClass *RC,
                    const TargetRegisterInfo *TRI) const {
  DebugLoc DL;
  if (MI != MBB.end()) DL = MI->getDebugLoc();

  if (RC == &Patmos::RRegsRegClass) {
    AddDefaultPred(BuildMI(MBB, MI, DL, get(Patmos::SWC)))
      .addFrameIndex(FrameIndex).addImm(0) // address
      .addReg(SrcReg, getKillRegState(isKill)); // value to store
  }
  else if (RC == &Patmos::PRegsRegClass) {
    // As clients of this function (esp. InlineSpiller, foldMemoryOperands)
    // assume that the store instruction is the last one emitted, we cannot
    // simply emit two predicated stores.
    // We also cannot use RTR as it might be used for large FI offset
    // computation.
    // We work around this restriction by using a pseudo-inst that
    // is expanded in PatmosRegisterInfo::eliminateFrameIndex()
    BuildMI(MBB, MI, DL, get(Patmos::PSEUDO_PREG_SPILL))
      .addFrameIndex(FrameIndex).addImm(0) // address
      .addReg(SrcReg, getKillRegState(isKill)); // predicate register
  }
  else llvm_unreachable("Register class not handled!");
}

void PatmosInstrInfo::
loadRegFromStackSlot(MachineBasicBlock &MBB, MachineBasicBlock::iterator MI,
                     unsigned DestReg, int FrameIdx,
                     const TargetRegisterClass *RC,
                     const TargetRegisterInfo *TRI) const {
  DebugLoc DL;
  if (MI != MBB.end()) DL = MI->getDebugLoc();

  if (RC == &Patmos::RRegsRegClass) {
    AddDefaultPred(BuildMI(MBB, MI, DL, get(Patmos::LWC), DestReg))
      .addFrameIndex(FrameIdx).addImm(0); // address
  }
  else if (RC == &Patmos::PRegsRegClass) {
    // Clients assume the last instruction inserted to be a load instruction.
    // Again, we work around this with a pseudo instruction that is expanded
    // during FrameIndex elimination.
    BuildMI(MBB, MI, DL, get(Patmos::PSEUDO_PREG_RELOAD), DestReg)
      .addFrameIndex(FrameIdx).addImm(0); // address
  }
  else llvm_unreachable("Register class not handled!");
}


void PatmosInstrInfo::insertNoop(MachineBasicBlock &MBB,
      MachineBasicBlock::iterator MI) const {
  DebugLoc DL;
  AddDefaultPred(BuildMI(MBB, MI, DL, get(Patmos::NOP)).addImm(0));
}


bool PatmosInstrInfo::fixOpcodeForGuard(MachineInstr *MI) const {
  using namespace Patmos;
  unsigned opc = MI->getOpcode();
  int newopc = -1;

  if (MI->isBranch()) {
    if (isPredicated(MI)) {
      // unconditional branch -> conditional branch
      switch (opc) {
        case BCu: newopc = BC; break;
        case Bu:  newopc = B ; break;
        default:
          assert(MI->isConditionalBranch());
          break;
      }
    } else { // NOT predicated
      // conditional branch -> unconditional branch
      switch (opc) {
        case BC: newopc = BCu; break;
        case B:  newopc = Bu ; break;
        default:
          assert(MI->isUnconditionalBranch());
          break;
      }
    }
  }
  if (newopc != -1) {
    // we have sth to rewrite
    MI->setDesc(get(newopc));
    return true;
  }
  return false;
}

////////////////////////////////////////////////////////////////////////////////
//
// Branch handling
//


MachineBasicBlock *PatmosInstrInfo::
getBranchTarget(const MachineInstr *MI) const {
  // can handle only direct branches
  assert(MI->isBranch() && !MI->isIndirectBranch() &&
         "Not a direct branch instruction!");
  return MI->getOperand(2).getMBB();
}

bool PatmosInstrInfo::AnalyzeBranch(MachineBasicBlock &MBB,
                                    MachineBasicBlock *&TBB,
                                    MachineBasicBlock *&FBB,
                                    SmallVectorImpl<MachineOperand> &Cond,
                                    bool AllowModify) const {
  // If the client does not want to only simplify the branch,
  // the output arguments must be initialized.
  assert(AllowModify || (TBB==0 && FBB==0 && Cond.size()==0));

  // Start from the bottom of the block and work up, examining the
  // terminator instructions.
  MachineBasicBlock::iterator I = MBB.end();

  while (I != MBB.begin()) {
    --I;

    if (I->isDebugValue())
      continue;

    // Working from the bottom, when we see a non-terminator inst, we're done.
    if (!isUnpredicatedTerminator(I))
      break;

    // A terminator that isn't a (direct) branch can't easily be handled
    // by this analysis.
    if (!I->isBranch() || I->isIndirectBranch())
      return true;

    // Handle Unconditional branches
    if (!isPredicated(I)) {
      // fix instruction, if necessary
      if (!I->isUnconditionalBranch()) fixOpcodeForGuard(I);
      // TBB is used to indicate the unconditional destination.
      TBB = getBranchTarget(I);
      if (AllowModify) {
        // If the block has any instructions after an uncond branch, delete them.
        while (llvm::next(I) != MBB.end())
          llvm::next(I)->eraseFromParent();
      }
      continue;
    }

    // Handle conditional branches
    if (isPredicated(I)) {
      // fix instruction, if necessary
      if (!I->isConditionalBranch()) fixOpcodeForGuard(I);
      // we only treat the first conditional branch in a row
      if (Cond.size() > 0)
        return true;
      // Get branch condition
      int i = I->findFirstPredOperandIdx();
      assert(i != -1 );
      Cond.push_back(I->getOperand(i));   // reg
      Cond.push_back(I->getOperand(i+1)); // flag
      // We've processed an unconditional branch before,
      // the unconditional target goes to FBB now
      if (TBB) FBB = TBB;
      // target of conditional branch goes to TBB
      TBB = getBranchTarget(I);
      continue;
    }
    // we explicitly leave or continue.
    llvm_unreachable("AnalyzeBranch error.");
  }
  // left the loop? then we're done
  return false;
}


unsigned PatmosInstrInfo::RemoveBranch(MachineBasicBlock &MBB) const {
  MachineBasicBlock::iterator I = MBB.end();
  unsigned Count = 0;
  while (I != MBB.begin()) {
    --I;
    if (I->isDebugValue())
      continue;
    if (!I->isBranch()) break; // Not a branch
    // Remove the branch.
    I->eraseFromParent();
    I = MBB.end();
    ++Count;
  }
  return Count;
}

unsigned
PatmosInstrInfo::InsertBranch(MachineBasicBlock &MBB, MachineBasicBlock *TBB,
                              MachineBasicBlock *FBB,
                              const SmallVectorImpl<MachineOperand> &Cond,
                              DebugLoc DL) const {
  assert(TBB && "InsertBranch must not be told to insert a fallthrough");
  assert((Cond.size() == 2 || Cond.size() == 0) &&
         "Patmos branch conditions should have two components (reg+imm)!");

  if (FBB == 0) {
    // One-way branch.
    if (Cond.empty()) { // Unconditional branch
      AddDefaultPred(BuildMI(&MBB, DL, get(Patmos::BRu))).addMBB(TBB);
    } else { // Conditional branch.
      BuildMI(&MBB, DL, get(Patmos::BR))
        .addOperand(Cond[0]).addOperand(Cond[1])
        .addMBB(TBB);
    }
    return 1;
  }

  // Two-way Conditional branch.
  BuildMI(&MBB, DL, get(Patmos::BR))
    .addOperand(Cond[0]).addOperand(Cond[1])
    .addMBB(TBB);
  AddDefaultPred(BuildMI(&MBB, DL, get(Patmos::BRu)))
    .addMBB(FBB);
  return 2;
}

<<<<<<< HEAD
bool PatmosInstrInfo::fixOpcodeForGuard(MachineInstr *MI) const
{
  unsigned opc = MI->getOpcode();
  int newopc = -1;

  if (MI->isBranch()) {
    if (isPredicated(MI)) {
      // unconditional branch -> conditional branch
      switch (opc) {
        case Patmos::BRu:   newopc = Patmos::BR;   break;
        case Patmos::BRCFu: newopc = Patmos::BRCF; break;
        default:
          assert(MI->isConditionalBranch());
          break;
      }
    } else { // NOT predicated
      // conditional branch -> unconditional branch
      switch (opc) {
        case Patmos::BR:   newopc = Patmos::BRu;   break;
        case Patmos::BRCF: newopc = Patmos::BRCFu; break;
        default:
          assert(MI->isUnconditionalBranch());
          break;
      }
    }
  }
  if (newopc != -1) {
    // we have sth to rewrite
    MI->setDesc(get(newopc));
    return true;
  }
  return false;
=======
bool PatmosInstrInfo::
ReverseBranchCondition(SmallVectorImpl<MachineOperand> &Cond) const {
  // invert the flag
  int64_t invflag = Cond[1].getImm();
  Cond[1].setImm( (invflag)?0:-1 );
  return false; //success
>>>>>>> 9f7b7b6b
}


////////////////////////////////////////////////////////////////////////////////
//
// Predication and If-Conversion
//

bool PatmosInstrInfo::isPredicated(const MachineInstr *MI) const {
  int i = MI->findFirstPredOperandIdx();
  if (i != -1) {
    unsigned preg = MI->getOperand(i).getReg();
    int      flag = MI->getOperand(++i).getImm();
    return (preg!=Patmos::NoRegister && preg!=Patmos::P0) || flag;
  }
  // no predicates at all
  return false;
}

bool PatmosInstrInfo::isUnpredicatedTerminator(const MachineInstr *MI) const {
  if (!MI->isTerminator()) return false;

  // Conditional branch is a special case.
  if (MI->isBranch() && isPredicated(MI))
    return true;

  return !isPredicated(MI);
}

<<<<<<< HEAD


unsigned PatmosInstrInfo::RemoveBranch(MachineBasicBlock &MBB) const {
  MachineBasicBlock::iterator I = MBB.end();
  unsigned Count = 0;
  while (I != MBB.begin()) {
    --I;
    if (I->isDebugValue())
      continue;
    if (!I->isBranch()) break; // Not a branch
    // Remove the branch.
    I->eraseFromParent();
    I = MBB.end();
    ++Count;
  }
  return Count;
}

bool PatmosInstrInfo::
ReverseBranchCondition(SmallVectorImpl<MachineOperand> &Cond) const {
  // invert the flag
  int64_t invflag = Cond[1].getImm();
  Cond[1].setImm( (invflag)?0:-1 );
  return false; //success
}


MachineBasicBlock *PatmosInstrInfo::
getBranchTarget(const MachineInstr *MI) const {
  // can handle only direct branches
  assert(MI->isBranch() && !MI->isIndirectBranch() &&
         "Not a direct branch instruction!");
  return MI->getOperand(2).getMBB();
}


void PatmosInstrInfo::
InsertNOP(MachineBasicBlock &MBB, MachineBasicBlock::iterator &I,
          DebugLoc DL, unsigned NumCycles, bool ForceSCNOP) const {
  MachineBasicBlock::iterator J = next(I);
  if (ForceSCNOP || NumCycles<=1) {
    for(unsigned i=0; i<NumCycles; i++) {
      BuildMI(MBB, J, DL, get(Patmos::NOP))
        .addReg(Patmos::NoRegister).addImm(1);
    }
  } else {
    assert(isUInt<4>(NumCycles) && "Multicycle-NOP chains not implemented");
    AddDefaultPred(BuildMI(MBB, J, DL, get(Patmos::MCNOP)))
      .addImm(NumCycles);
  }
}


=======
>>>>>>> 9f7b7b6b
bool PatmosInstrInfo::
PredicateInstruction(MachineInstr *MI,
                     const SmallVectorImpl<MachineOperand> &Pred) const {
  assert(!MI->isBundle() &&
         "PatmosInstrInfo::PredicateInstruction() can't handle bundles");

  if (MI->isPredicable()) {
    assert(!isPredicated(MI) &&
           "Cannot predicate an instruction already predicated.");
    // find first predicate operand
    int i = MI->findFirstPredOperandIdx();
    assert(i != -1);
    MachineOperand &PO1 = MI->getOperand(i);
    MachineOperand &PO2 = MI->getOperand(i+1);
    assert(PO1.isReg() && PO2.isImm() &&
        "Unexpected Patmos predicate operand");
    PO1.setReg(Pred[0].getReg());
    PO2.setImm(Pred[1].getImm());
    return true;
  }
  return false;
}


bool PatmosInstrInfo::
SubsumesPredicate(const SmallVectorImpl<MachineOperand> &Pred1,
                  const SmallVectorImpl<MachineOperand> &Pred2) const {
  assert( Pred1.size()==2 && Pred2.size()==2 );

  // True always subsumes all others
  unsigned preg1 = Pred1[0].getReg();
  int      flag1 = Pred1[1].getImm();
  if ((preg1==Patmos::NoRegister || preg1==Patmos::P0) && !flag1)
    return true;

  // Equal predicates subsume each other
  if (preg1==Pred2[0].getReg() && flag1==Pred2[1].getImm())
    return true;

  // False never subsumes anything (except false)

  // safe side
  return false;
}


bool PatmosInstrInfo::DefinesPredicate(MachineInstr *MI,
                                       std::vector<MachineOperand> &Pred)
                                       const {
  bool flag = false;

  for (unsigned i = 0; i < MI->getNumOperands(); i++) {
    const MachineOperand &MO = MI->getOperand(i);
    if ( MO.isReg() && MO.isDef() &&
        Patmos::PRegsRegClass.contains(MO.getReg())) {
      Pred.push_back(MO);
      flag = true;
    }
  }
  return flag;
}<|MERGE_RESOLUTION|>--- conflicted
+++ resolved
@@ -150,6 +150,22 @@
   AddDefaultPred(BuildMI(MBB, MI, DL, get(Patmos::NOP)).addImm(0));
 }
 
+void PatmosInstrInfo::
+InsertNOP(MachineBasicBlock &MBB, MachineBasicBlock::iterator &I,
+          DebugLoc DL, unsigned NumCycles, bool ForceSCNOP) const {
+  MachineBasicBlock::iterator J = next(I);
+  if (ForceSCNOP || NumCycles<=1) {
+    for(unsigned i=0; i<NumCycles; i++) {
+      BuildMI(MBB, J, DL, get(Patmos::NOP))
+        .addReg(Patmos::NoRegister).addImm(1);
+    }
+  } else {
+    assert(isUInt<4>(NumCycles) && "Multicycle-NOP chains not implemented");
+    AddDefaultPred(BuildMI(MBB, J, DL, get(Patmos::MCNOP)))
+      .addImm(NumCycles);
+  }
+}
+
 
 bool PatmosInstrInfo::fixOpcodeForGuard(MachineInstr *MI) const {
   using namespace Patmos;
@@ -160,8 +176,8 @@
     if (isPredicated(MI)) {
       // unconditional branch -> conditional branch
       switch (opc) {
-        case BCu: newopc = BC; break;
-        case Bu:  newopc = B ; break;
+        case BRu:   newopc = BR;   break;
+        case BRCFu: newopc = BRCF; break;
         default:
           assert(MI->isConditionalBranch());
           break;
@@ -169,8 +185,8 @@
     } else { // NOT predicated
       // conditional branch -> unconditional branch
       switch (opc) {
-        case BC: newopc = BCu; break;
-        case B:  newopc = Bu ; break;
+        case BR:   newopc = BRu;   break;
+        case BRCF: newopc = BRCFu; break;
         default:
           assert(MI->isUnconditionalBranch());
           break;
@@ -314,47 +330,12 @@
   return 2;
 }
 
-<<<<<<< HEAD
-bool PatmosInstrInfo::fixOpcodeForGuard(MachineInstr *MI) const
-{
-  unsigned opc = MI->getOpcode();
-  int newopc = -1;
-
-  if (MI->isBranch()) {
-    if (isPredicated(MI)) {
-      // unconditional branch -> conditional branch
-      switch (opc) {
-        case Patmos::BRu:   newopc = Patmos::BR;   break;
-        case Patmos::BRCFu: newopc = Patmos::BRCF; break;
-        default:
-          assert(MI->isConditionalBranch());
-          break;
-      }
-    } else { // NOT predicated
-      // conditional branch -> unconditional branch
-      switch (opc) {
-        case Patmos::BR:   newopc = Patmos::BRu;   break;
-        case Patmos::BRCF: newopc = Patmos::BRCFu; break;
-        default:
-          assert(MI->isUnconditionalBranch());
-          break;
-      }
-    }
-  }
-  if (newopc != -1) {
-    // we have sth to rewrite
-    MI->setDesc(get(newopc));
-    return true;
-  }
-  return false;
-=======
 bool PatmosInstrInfo::
 ReverseBranchCondition(SmallVectorImpl<MachineOperand> &Cond) const {
   // invert the flag
   int64_t invflag = Cond[1].getImm();
   Cond[1].setImm( (invflag)?0:-1 );
   return false; //success
->>>>>>> 9f7b7b6b
 }
 
 
@@ -384,62 +365,8 @@
   return !isPredicated(MI);
 }
 
-<<<<<<< HEAD
-
-
-unsigned PatmosInstrInfo::RemoveBranch(MachineBasicBlock &MBB) const {
-  MachineBasicBlock::iterator I = MBB.end();
-  unsigned Count = 0;
-  while (I != MBB.begin()) {
-    --I;
-    if (I->isDebugValue())
-      continue;
-    if (!I->isBranch()) break; // Not a branch
-    // Remove the branch.
-    I->eraseFromParent();
-    I = MBB.end();
-    ++Count;
-  }
-  return Count;
-}
-
-bool PatmosInstrInfo::
-ReverseBranchCondition(SmallVectorImpl<MachineOperand> &Cond) const {
-  // invert the flag
-  int64_t invflag = Cond[1].getImm();
-  Cond[1].setImm( (invflag)?0:-1 );
-  return false; //success
-}
-
-
-MachineBasicBlock *PatmosInstrInfo::
-getBranchTarget(const MachineInstr *MI) const {
-  // can handle only direct branches
-  assert(MI->isBranch() && !MI->isIndirectBranch() &&
-         "Not a direct branch instruction!");
-  return MI->getOperand(2).getMBB();
-}
-
-
-void PatmosInstrInfo::
-InsertNOP(MachineBasicBlock &MBB, MachineBasicBlock::iterator &I,
-          DebugLoc DL, unsigned NumCycles, bool ForceSCNOP) const {
-  MachineBasicBlock::iterator J = next(I);
-  if (ForceSCNOP || NumCycles<=1) {
-    for(unsigned i=0; i<NumCycles; i++) {
-      BuildMI(MBB, J, DL, get(Patmos::NOP))
-        .addReg(Patmos::NoRegister).addImm(1);
-    }
-  } else {
-    assert(isUInt<4>(NumCycles) && "Multicycle-NOP chains not implemented");
-    AddDefaultPred(BuildMI(MBB, J, DL, get(Patmos::MCNOP)))
-      .addImm(NumCycles);
-  }
-}
-
-
-=======
->>>>>>> 9f7b7b6b
+
+
 bool PatmosInstrInfo::
 PredicateInstruction(MachineInstr *MI,
                      const SmallVectorImpl<MachineOperand> &Pred) const {
