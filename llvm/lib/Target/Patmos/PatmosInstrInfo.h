//===- PatmosInstrInfo.h - Patmos Instruction Information -------*- C++ -*-===//
//
//                     The LLVM Compiler Infrastructure
//
// This file is distributed under the University of Illinois Open Source
// License. See LICENSE.TXT for details.
//
//===----------------------------------------------------------------------===//
//
// This file contains the Patmos implementation of the TargetInstrInfo class.
//
//===----------------------------------------------------------------------===//

#ifndef _LLVM_TARGET_PATMOS_INSTRINFO_H_
#define _LLVM_TARGET_PATMOS_INSTRINFO_H_

#include "llvm/Target/TargetInstrInfo.h"
#include "llvm/CodeGen/MachineInstrBuilder.h"
#include "llvm/MC/MCInst.h"
#include "llvm/MC/MCNullStreamer.h"
#include "PatmosRegisterInfo.h"
#include "MCTargetDesc/PatmosMCTargetDesc.h"
#include "MCTargetDesc/PatmosBaseInfo.h"

#define GET_INSTRINFO_HEADER
#include "PatmosGenInstrInfo.inc"


namespace llvm {

class PatmosTargetMachine;

// TODO move this class into a separate header, track call sites and stack
// cache control instructions, use in CallGraphBuilder, ...
class PatmosInstrAnalyzer : public MCNullStreamer {
  const MCInstrInfo &MII;
  unsigned count;
  unsigned size;
public:
  PatmosInstrAnalyzer(MCContext &ctx)
    : MCNullStreamer(ctx), MII(ctx.getInstrInfo()), count(0), size(0)
    {
    }

  void reset() {
    count = 0;
    size = 0;
  }

  unsigned getCount() const { return count; }

  unsigned getSize() const { return size; }

  virtual void EmitInstruction(const MCInst &Inst) {
    const MCInstrDesc &MID = MII.get(Inst.getOpcode());
    count++;
    size += MID.getSize();
  }
};

class PatmosInstrInfo : public PatmosGenInstrInfo {
  PatmosTargetMachine &PTM;
  const PatmosRegisterInfo RI;
public:
  explicit PatmosInstrInfo(PatmosTargetMachine &TM);

  /// getRegisterInfo - TargetInstrInfo is a superset of MRegister info.  As
  /// such, whenever a client has an instance of instruction info, it should
  /// always be able to get register info as well (through this method).
  ///
  virtual const TargetRegisterInfo &getRegisterInfo() const { return RI; }

  /// findCommutedOpIndices - If specified MI is commutable, return the two
  /// operand indices that would swap value. Return false if the instruction
  /// is not in a form which this routine understands.
  virtual bool findCommutedOpIndices(MachineInstr *MI, unsigned &SrcOpIdx1,
                                     unsigned &SrcOpIdx2) const;

  void copyPhysReg(MachineBasicBlock &MBB,
                   MachineBasicBlock::iterator I, DebugLoc DL,
                   unsigned DestReg, unsigned SrcReg,
                   bool KillSrc) const;

  void storeRegToStackSlot(MachineBasicBlock &MBB,
                           MachineBasicBlock::iterator MI,
                           unsigned SrcReg, bool isKill,
                           int FrameIndex,
                           const TargetRegisterClass *RC,
                           const TargetRegisterInfo *TRI) const;
  void loadRegFromStackSlot(MachineBasicBlock &MBB,
                            MachineBasicBlock::iterator MI,
                            unsigned DestReg, int FrameIdx,
                            const TargetRegisterClass *RC,
                            const TargetRegisterInfo *TRI) const;

  /// insertNoop - Insert a noop into the instruction stream at the specified
  /// point.
  virtual void insertNoop(MachineBasicBlock &MBB,
                          MachineBasicBlock::iterator MI) const;

<<<<<<< HEAD

  /// expandPostRAPseudo - This function is called for all pseudo instructions
  /// that remain after register allocation. Many pseudo instructions are
  /// created to help register allocation. This is the place to convert them
  /// into real instructions. The target can edit MI in place, or it can insert
  /// new instructions and erase MI. The function should return true if
  /// anything was changed.
  virtual bool expandPostRAPseudo(MachineBasicBlock::iterator MI) const;
=======
  /// isSchedulingBoundary - Test if the given instruction should be
  /// considered a scheduling boundary.
  virtual bool isSchedulingBoundary(const MachineInstr *MI,
                                              const MachineBasicBlock *MBB,
                                              const MachineFunction &MF) const;

  /// CreateTargetHazardRecognizer - Return the hazard recognizer to use for
  /// this target when scheduling the DAG.
  virtual ScheduleHazardRecognizer *
  CreateTargetHazardRecognizer(const TargetMachine *TM,
                               const ScheduleDAG *DAG) const;

  /// CreateTargetMIHazardRecognizer - Allocate and return a hazard recognizer
  /// to use for this target when scheduling the machine instructions before
  /// register allocation.
  virtual ScheduleHazardRecognizer*
  CreateTargetMIHazardRecognizer(const InstrItineraryData*,
                                 const ScheduleDAG *DAG) const;

  /// CreateTargetPostRAHazardRecognizer - Return the postRA hazard recognizer
  /// to use for this target when scheduling the DAG.
  virtual ScheduleHazardRecognizer *
  CreateTargetPostRAHazardRecognizer(const InstrItineraryData *II,
                                     const ScheduleDAG *DAG) const;
>>>>>>> f9641cee

  virtual DFAPacketizer*
  CreateTargetScheduleState(const TargetMachine *TM,
                            const ScheduleDAG *DAG) const;

  /// fixOpcodeForGuard - If the MCID opcode is for an unconditional
  /// instruction (e.g. by the isBarrier flag), but the predicate says
  /// otherwise (and vice versa), rewrite the instruction accordingly.
  /// Returns true iff the instruction was rewritten.
  virtual bool fixOpcodeForGuard(MachineInstr *MI) const;

  /// isStackControl - Return true if the instruction controls the stack cache.
  virtual bool isStackControl(const MachineInstr *MI) const;

  /// isSideEffectFreeSRegAccess- return true if the instruction is a MTS/MFS
  /// to/from a special register without side-effects
  virtual bool isSideEffectFreeSRegAccess(const MachineInstr *MI) const;

  /// getMemType - Return the type for Patmos' typed memory accesses.
  /// MI must be either a load or a store instruction.
  virtual unsigned getMemType(const MachineInstr *MI) const;

  // getFirstMI - Return MI or the first 'real' instruction if MI is a bundle.
  const MachineInstr* getFirstMI(const MachineInstr *MI) const;

  /// getInstrSize - get the size of an instruction
  /// correctly deals with inline assembler
  unsigned int getInstrSize(const MachineInstr *MI) const;

  /////////////////////////////////////////////////////////////////////////////
  // Branch handling
  /////////////////////////////////////////////////////////////////////////////


  /// getBranchTarget - Get the target machine basic block for direct branches
  MachineBasicBlock *getBranchTarget(const MachineInstr *MI) const;

  /// AnalyzeBranch - Analyze the branching code at the end of MBB, returning
  /// true if it cannot be understood (e.g. it's a switch dispatch or isn't
  /// implemented for a target).
  /// \see TargetInstrInfo::AnalyzeBranch
  virtual bool AnalyzeBranch(MachineBasicBlock &MBB, MachineBasicBlock *&TBB,
                             MachineBasicBlock *&FBB,
                             SmallVectorImpl<MachineOperand> &Cond,
                             bool AllowModify = false) const;

  /// RemoveBranch - Remove the branching code at the end of the specific MBB.
  /// This is only invoked in cases where AnalyzeBranch returns success. It
  /// returns the number of instructions that were removed.
  virtual unsigned RemoveBranch(MachineBasicBlock &MBB) const;

  /// InsertBranch - Insert branch code into the end of the specified
  /// MachineBasicBlock.  The operands to this method are the same as those
  /// returned by AnalyzeBranch.  This is only invoked in cases where
  /// AnalyzeBranch returns success. It returns the number of instructions
  /// inserted.
  /// \see TargetInstrInfo::InsertBranch
  virtual unsigned InsertBranch(MachineBasicBlock &MBB, MachineBasicBlock *TBB,
                                MachineBasicBlock *FBB,
                                const SmallVectorImpl<MachineOperand> &Cond,
                                DebugLoc DL) const;

  /// ReverseBranchCondition - Reverses the branch condition of the specified
  /// condition list, returning false on success and true if it cannot be
  /// reversed.
  virtual bool ReverseBranchCondition(SmallVectorImpl<MachineOperand> &Cond)
                                      const;




  /////////////////////////////////////////////////////////////////////////////
  // Predication and IfConversion
  /////////////////////////////////////////////////////////////////////////////

  /// isPredicated - If the instruction has other than default predicate
  /// operands (p0), return true.
  /// Return false if the branch instruction has default predicate operands.
  virtual bool isPredicated(const MachineInstr *MI) const;

  /// isUnpredicatedTerminator - Returns true if the instruction is a
  /// terminator instruction that has not been predicated.
  /// IMPORTANT: returns also true for conditional branches,
  ///            they are an exception
  virtual bool isUnpredicatedTerminator(const MachineInstr *MI) const;



  /// PredicateInstruction - Convert the instruction into a predicated
  /// instruction. It returns true if the operation was successful.
  virtual
  bool PredicateInstruction(MachineInstr *MI,
                            const SmallVectorImpl<MachineOperand> &Pred) const;

  /// SubsumesPredicate - Returns true if the first specified predicate
  /// subsumes the second.
  /// For Patmos, the default predicate subsumes all others.
  /// For all other cases, predicate equality is checked.
  virtual
  bool SubsumesPredicate(const SmallVectorImpl<MachineOperand> &Pred1,
                         const SmallVectorImpl<MachineOperand> &Pred2) const;

  /// DefinesPredicate - If the specified instruction defines any predicate
  /// register, it returns true as well as the defined predicate register.
  /// NOTE: currently this is the only place where only one operand is put
  ///       into the Pred vector.
  virtual bool DefinesPredicate(MachineInstr *MI,
                                std::vector<MachineOperand> &Pred) const;



  /// isProfitableToIfCvt - Return true if it's profitable to predicate
  /// instructions with accumulated instruction latency of "NumCycles"
  /// of the specified basic block, where the probability of the instructions
  /// being executed is given by Probability, and Confidence is a measure
  /// of our confidence that it will be properly predicted.
  virtual
  bool isProfitableToIfCvt(MachineBasicBlock &MBB, unsigned NumCycles,
                           unsigned ExtraPredCycles,
                           const BranchProbability &Probability) const {

    const MCInstrDesc &MCID = prior(MBB.end())->getDesc();
    if (MCID.isReturn() || MCID.isCall())
      return false;
    return NumCycles <= 8;
  }

  /// isProfitableToIfCvt - Second variant of isProfitableToIfCvt, this one
  /// checks for the case where two basic blocks from true and false path
  /// of a if-then-else (diamond) are predicated on mutally exclusive
  /// predicates, where the probability of the true path being taken is given
  /// by Probability, and Confidence is a measure of our confidence that it
  /// will be properly predicted.
  virtual bool
  isProfitableToIfCvt(MachineBasicBlock &TMBB,
                      unsigned NumTCycles, unsigned ExtraTCycles,
                      MachineBasicBlock &FMBB,
                      unsigned NumFCycles, unsigned ExtraFCycles,
                      const BranchProbability &Probability) const {
    const MCInstrDesc &TMCID = prior(TMBB.end())->getDesc();
    if (TMCID.isReturn() || TMCID.isCall())
      return false;
    const MCInstrDesc &FMCID = prior(FMBB.end())->getDesc();
    if (FMCID.isReturn() || FMCID.isCall())
      return false;
    return (NumTCycles + NumFCycles) <= 16;
  }

  /// isProfitableToDupForIfCvt - Return true if it's profitable for
  /// if-converter to duplicate instructions of specified accumulated
  /// instruction latencies in the specified MBB to enable if-conversion.
  /// The probability of the instructions being executed is given by
  /// Probability, and Confidence is a measure of our confidence that it
  /// will be properly predicted.
  virtual bool
  isProfitableToDupForIfCvt(MachineBasicBlock &MBB, unsigned NumCycles,
                            const BranchProbability &Probability) const {
    const MCInstrDesc &MCID = prior(MBB.end())->getDesc();
    if (MCID.isReturn() || MCID.isCall())
      return false;
    return NumCycles <= 4;
  }

}; // PatmosInstrInfo

static inline
const MachineInstrBuilder &AddDefaultPred(const MachineInstrBuilder &MIB) {
  // predicate: always true
  return MIB.addReg(Patmos::NoRegister).addImm(0);
}


static inline
bool HasALUlVariant(unsigned Opcode, unsigned &ALUlOpcode) {
  using namespace Patmos;

  switch (Opcode) {
  case ADDi:  ALUlOpcode = ADDl;  return true;
  case SUBi:  ALUlOpcode = SUBl;  return true;
  case XORi:  ALUlOpcode = XORl;  return true;
  // No need for ALUl versions of SL, SR, SRA: they only use 5bit immediates anyway
  case ORi:   ALUlOpcode = ORl;   return true;
  case ANDi:  ALUlOpcode = ANDl;  return true;
  case LIi:   ALUlOpcode = LIl;   return true;
  case CADDi: ALUlOpcode = CADDl; return true;
  default: return false;
  }
}

/// HasPCrelImmediate - check if the instruction with the given opcode and
/// MID has a PC relative immediate (Format == CFLb && Opcode != CALL).
static inline
bool HasPCRELImmediate(unsigned Opcode, const MCInstrDesc &MID) {
  uint64_t Format = (MID.TSFlags & PatmosII::FormMask);
  // CFLb and Opcode != call => immediate is PCrel
  if (Format != PatmosII::FrmCFLb) return false;
  return Opcode != Patmos::CALL;
}


} // end namespace llvm

#endif // _LLVM_TARGET_PATMOS_INSTRINFO_H_<|MERGE_RESOLUTION|>--- conflicted
+++ resolved
@@ -98,7 +98,6 @@
   virtual void insertNoop(MachineBasicBlock &MBB,
                           MachineBasicBlock::iterator MI) const;
 
-<<<<<<< HEAD
 
   /// expandPostRAPseudo - This function is called for all pseudo instructions
   /// that remain after register allocation. Many pseudo instructions are
@@ -107,7 +106,7 @@
   /// new instructions and erase MI. The function should return true if
   /// anything was changed.
   virtual bool expandPostRAPseudo(MachineBasicBlock::iterator MI) const;
-=======
+
   /// isSchedulingBoundary - Test if the given instruction should be
   /// considered a scheduling boundary.
   virtual bool isSchedulingBoundary(const MachineInstr *MI,
@@ -132,7 +131,6 @@
   virtual ScheduleHazardRecognizer *
   CreateTargetPostRAHazardRecognizer(const InstrItineraryData *II,
                                      const ScheduleDAG *DAG) const;
->>>>>>> f9641cee
 
   virtual DFAPacketizer*
   CreateTargetScheduleState(const TargetMachine *TM,
