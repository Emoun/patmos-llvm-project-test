--- conflicted
+++ resolved
@@ -1284,13 +1284,8 @@
 
   public:
     /// PatmosFunctionSplitter - Create a new instance of the function splitter.
-<<<<<<< HEAD
-    PatmosFunctionSplitter(TargetMachine &tm) :
-      MachineFunctionPass(ID), 
-=======
     PatmosFunctionSplitter(PatmosTargetMachine &tm) :
       MachineFunctionPass(ID),
->>>>>>> 5de612e6
       STC(tm.getSubtarget<PatmosSubtarget>())
     {
       // TODO we could disable this pass if this is not a PatmosTargetMachine
