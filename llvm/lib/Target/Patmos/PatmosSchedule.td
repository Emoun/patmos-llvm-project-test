--- conflicted
+++ resolved
@@ -110,7 +110,6 @@
 //       and reading in EX, which is how we model SPRs here.
 //
 def PatmosGenericItineraries : ProcessorItineraries<
-<<<<<<< HEAD
   [FU_ALU0, FU_ALU1, FU_MUL], [PB_GPR], [
     InstrItinData<IIC_ALUi,   [ InstrStage<1, [FU_ALU0, FU_ALU1]> ], 
                               [ 2, 2, 2, 1 ], 
@@ -178,28 +177,6 @@
     InstrItinData<IIC_CFLr,   [ InstrStage<1, [FU_ALU0]> ],
                               [ 2, 2, 1, 1 ], 
 			      [ NoBypass, NoBypass, PB_GPR, PB_GPR ] >,
-=======
-  [FU_ALU0, FU_ALU1], [], [
-    InstrItinData<IIC_ALUr,   [ InstrStage<1, [FU_ALU0, FU_ALU1]> ]>,
-    InstrItinData<IIC_ALUi,   [ InstrStage<1, [FU_ALU0, FU_ALU1]> ]>,
-    InstrItinData<IIC_ALUc,   [ InstrStage<1, [FU_ALU0, FU_ALU1]> ]>,
-    InstrItinData<IIC_ALUp,   [ InstrStage<1, [FU_ALU0, FU_ALU1]> ]>,
-    InstrItinData<IIC_ALUl,   [ InstrStage<1, [FU_ALU0]> ]>,
-    InstrItinData<IIC_ALUm,   [ InstrStage<1, [FU_ALU0]> ]>,
-    InstrItinData<IIC_LD,     [ InstrStage<1, [FU_ALU0]> ]>,
-    InstrItinData<IIC_ST,     [ InstrStage<1, [FU_ALU0]> ]>,
-    InstrItinData<IIC_LDs,    [ InstrStage<1, [FU_ALU0]> ]>,
-    InstrItinData<IIC_STs,    [ InstrStage<1, [FU_ALU0]> ]>,
-    InstrItinData<IIC_STCi,   [ InstrStage<1, [FU_ALU0]> ]>,
-    InstrItinData<IIC_STCr,   [ InstrStage<1, [FU_ALU0]> ]>,
-    InstrItinData<IIC_SPCw,   [ InstrStage<1, [FU_ALU0]> ]>,
-    InstrItinData<IIC_SPCt,   [ InstrStage<1, [FU_ALU0, FU_ALU1]> ]>,
-    InstrItinData<IIC_SPCf,   [ InstrStage<1, [FU_ALU0, FU_ALU1]> ]>,
-    InstrItinData<IIC_CFLb,   [ InstrStage<1, [FU_ALU0]> ]>,
-    InstrItinData<IIC_CFLi,   [ InstrStage<1, [FU_ALU0]> ]>,
-    InstrItinData<IIC_CFLt,   [ InstrStage<1, [FU_ALU0]> ]>,
-    InstrItinData<IIC_CFLr,   [ InstrStage<1, [FU_ALU0]> ]>,
->>>>>>> 56eb92fd
     InstrItinData<IIC_Pseudo, [ InstrStage<0, [FU_ALU0]> ]>
   ]>;
 
