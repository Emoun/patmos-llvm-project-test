--- conflicted
+++ resolved
@@ -280,20 +280,8 @@
 
 
 SDValue
-<<<<<<< HEAD
 PatmosTargetLowering::LowerCall(CallLoweringInfo &CLI,
                                 SmallVectorImpl<SDValue> &InVals) const {
-=======
-PatmosTargetLowering::LowerCall(SDValue Chain, SDValue Callee,
-                                CallingConv::ID CallConv, bool isVarArg,
-                                bool doesNotRet, bool &isTailCall,
-                                const SmallVectorImpl<ISD::OutputArg> &Outs,
-                                const SmallVectorImpl<SDValue> &OutVals,
-                                const SmallVectorImpl<ISD::InputArg> &Ins,
-                                DebugLoc dl, SelectionDAG &DAG,
-                                SmallVectorImpl<SDValue> &InVals,
-                                MachinePointerInfo MPI) const {
->>>>>>> 5de612e6
   // Patmos target does not yet support tail call optimization.
   CLI.IsTailCall = false;
 
@@ -302,14 +290,7 @@
     llvm_unreachable("Unsupported calling convention");
   case CallingConv::Fast:
   case CallingConv::C:
-<<<<<<< HEAD
-    return LowerCCCCallTo(CLI.Chain, CLI.Callee, CLI.CallConv, CLI.IsVarArg, 
-			  CLI.IsTailCall, CLI.Outs, CLI.OutVals, CLI.Ins,
-			  CLI.DL, CLI.DAG, InVals);
-=======
-    return LowerCCCCallTo(Chain, Callee, CallConv, isVarArg, isTailCall,
-                          Outs, OutVals, Ins, dl, DAG, InVals, MPI);
->>>>>>> 5de612e6
+    return LowerCCCCallTo(CLI, InVals);
   }
 }
 
@@ -468,16 +449,19 @@
 /// (physical regs)/(stack frame), CALLSEQ_START and CALLSEQ_END are emitted.
 /// TODO: sret.
 SDValue
-PatmosTargetLowering::LowerCCCCallTo(SDValue Chain, SDValue Callee,
-                                     CallingConv::ID CallConv, bool isVarArg,
-                                     bool isTailCall,
-                                     const SmallVectorImpl<ISD::OutputArg>
-                                       &Outs,
-                                     const SmallVectorImpl<SDValue> &OutVals,
-                                     const SmallVectorImpl<ISD::InputArg> &Ins,
-                                     DebugLoc dl, SelectionDAG &DAG,
-                                     SmallVectorImpl<SDValue> &InVals,
-                                     MachinePointerInfo MPI) const {
+PatmosTargetLowering::LowerCCCCallTo(CallLoweringInfo &CLI,
+                                     SmallVectorImpl<SDValue> &InVals) const
+{
+  SelectionDAG &DAG                     = CLI.DAG;
+  DebugLoc &dl                          = CLI.DL;
+  SmallVector<ISD::OutputArg, 32> &Outs = CLI.Outs;
+  SmallVector<SDValue, 32> &OutVals     = CLI.OutVals;
+  SmallVector<ISD::InputArg, 32> &Ins   = CLI.Ins;
+  SDValue Chain                         = CLI.Chain;
+  SDValue Callee                        = CLI.Callee;
+  CallingConv::ID CallConv              = CLI.CallConv;
+  bool isVarArg                         = CLI.IsVarArg;
+
   // Analyze operands of the call, assigning locations to each operand.
   SmallVector<CCValAssign, 16> ArgLocs;
   CCState CCInfo(CallConv, isVarArg, DAG.getMachineFunction(),
@@ -577,8 +561,8 @@
 
 
   // attach machine-level aliasing information
-  MachineMemOperand *MMO = DAG.getMachineFunction().getMachineMemOperand(MPI, 0,
-                                                                         4, 0);
+  MachineMemOperand *MMO = 
+      DAG.getMachineFunction().getMachineMemOperand(CLI.MPI, 0, 4, 0);
 
   Chain = DAG.getMemIntrinsicNode(PatmosISD::CALL, dl,
                                   NodeTys, &Ops[0], Ops.size(),
