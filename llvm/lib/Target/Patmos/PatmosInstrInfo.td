//===- PatmosInstrInfo.td - Patmos Instruction defs -----------*- tblgen-*-===//
//
//                     The LLVM Compiler Infrastructure
//
// This file is distributed under the University of Illinois Open Source
// License. See LICENSE.TXT for details.
//
//===----------------------------------------------------------------------===//
//
// This file describes the Patmos instructions in TableGen format.
//
//===----------------------------------------------------------------------===//

include "PatmosInstrFormats.td"

//===----------------------------------------------------------------------===//
// Type Constraints.
//===----------------------------------------------------------------------===//
class SDTCisI1 <int OpNum> : SDTCisVT<OpNum,  i1>;
class SDTCisI8 <int OpNum> : SDTCisVT<OpNum,  i8>;
class SDTCisI16<int OpNum> : SDTCisVT<OpNum, i16>;
class SDTCisI32<int OpNum> : SDTCisVT<OpNum, i32>;

//===----------------------------------------------------------------------===//
// Type Profiles.
//===----------------------------------------------------------------------===//

def SDT_PatmosCall         : SDTypeProfile<0, -1, [SDTCisVT<0, iPTR>]>;
def SDT_PatmosCallSeqStart : SDCallSeqStart<[SDTCisI32<0>]>;
def SDT_PatmosCallSeqEnd   : SDCallSeqEnd<[SDTCisI32<0>, SDTCisI32<1>]>;

def SDT_PatmosMul          : SDTypeProfile<0, 2, [SDTCisInt<0>,
                                                  SDTCisSameAs<0, 1>]>;

def SDTBrjt                : SDTypeProfile<0, 2, [SDTCisPtrTy<0>,
                                                  SDTCisSameAs<0, 1> ]>;

//===----------------------------------------------------------------------===//
// Patmos Specific Node Definitions.
//===----------------------------------------------------------------------===//

def PatmosReturn  : SDNode<"PatmosISD::RET_FLAG", SDTNone,
                           [SDNPHasChain, SDNPOptInGlue, SDNPVariadic]>;

def PatmosCall    : SDNode<"PatmosISD::CALL",SDT_PatmosCall,
                           [SDNPHasChain, SDNPOutGlue, SDNPOptInGlue,
                            SDNPVariadic, SDNPMemOperand]>;

def PatmosCallseqStart
                  : SDNode<"ISD::CALLSEQ_START", SDT_PatmosCallSeqStart,
                           [SDNPHasChain, SDNPOutGlue]>;
def PatmosCallseqEnd
                  : SDNode<"ISD::CALLSEQ_END",   SDT_PatmosCallSeqEnd,
                           [SDNPHasChain, SDNPOptInGlue, SDNPOutGlue]>;

def PatmosMul     : SDNode<"PatmosISD::MUL", SDT_PatmosMul,
                           [SDNPCommutative, SDNPAssociative, SDNPOutGlue]>;

def PatmosMulU    : SDNode<"PatmosISD::MULU", SDT_PatmosMul,
                           [SDNPCommutative, SDNPAssociative, SDNPOutGlue]>;

def brjt          : SDNode<"ISD::BR_JT", SDTBrjt,  [SDNPHasChain]>;

//===----------------------------------------------------------------------===//
// Patmos Operand Definitions.
//===----------------------------------------------------------------------===//

//def RegisterOperandClass : AsmOperandClass {
//  let Name = "Register";
//  let ParserMethod = "";
//}

// Patmos default predicate operand.
// actually this is a pair of MachineOperands, where
// the first is the predicate register
// and the second is the inversion flag
def pred : PredicateOperand<i1, (ops PRegs:$preg, i1imm:$neg),
                                     (ops (i1 zero_reg), (i1 0))> {
  let PrintMethod = "printPredicateOperand";
  let EncoderMethod = "getPredOperandEncoding";
  let DecoderMethod = "DecodePredRegisterClass";

}

// Patmos setable predicate operand
// like pred but no default values
def predset : PredicateOperand<i1, (ops PRegs:$preg, i1imm:$neg), (ops )> {
  let PrintMethod = "printPredicateOperand";
  let EncoderMethod = "getPredOperandEncoding";
  let DecoderMethod = "DecodePredRegisterClass";
}

// for pc relative branches
def pcreltarget : Operand<OtherVT> {
  let PrintMethod = "printPCRelTargetOperand";
}


//===----------------------------------------------------------------------===//
// Transformation Functions
//===----------------------------------------------------------------------===//

// Transformation Function - shift right by one/two bits
def shrOne : SDNodeXForm<imm, [{
 return CurDAG->getTargetConstant(
              N->getSExtValue() >> 1,
              MVT::i32 );
}]>;
def shrTwo : SDNodeXForm<imm, [{
 return CurDAG->getTargetConstant(
              N->getSExtValue() >> 2,
              MVT::i32 );
}]>;


// Transformation Function - count trailing zeros.
def trailingZeros : SDNodeXForm<imm, [{
 return CurDAG->getTargetConstant(
              N->getAPIntValue().countTrailingZeros(),
              MVT::i32 );
}]>;

// Transformation Function - count trailing zeros.
def trailingOnes : SDNodeXForm<imm, [{
 return CurDAG->getTargetConstant(
              N->getAPIntValue().countTrailingOnes(),
              MVT::i32 );
}]>;




// Transformation Function - negate
def negate : SDNodeXForm<imm, [{
 return CurDAG->getTargetConstant(
              -N->getAPIntValue(),
              MVT::i32 );
}]>;

//===----------------------------------------------------------------------===//
// Patmos Complex Pattern Definitions.
//===----------------------------------------------------------------------===//

def predsel    : ComplexPattern<i1, 2, "SelectPred",    [], []>;
def predselinv : ComplexPattern<i1, 2, "SelectPredInv", [], []>;

/*
def addr : ComplexPattern<iPTR, 2, "SelectAddr", [], []>;
*/

//===----------------------------------------------------------------------===//
// Pattern Fragments
//===----------------------------------------------------------------------===//

// offset of indexed load/store
def uimm7    : Operand<i32>, PatLeaf<(imm), [{return isUInt<7>(N->getZExtValue());}]>;
def imm7     : Operand<i32>, PatLeaf<(imm), [{return isInt <7>(N->getSExtValue());}]>;

// ALUi
def uimm12   : Operand<i32>, PatLeaf<(imm), [{return isUInt<12>(N->getZExtValue());}]>;
// Negated unsigned 12 bit value (for load negative short immediate)
def nuimm12  : Operand<i32>, PatLeaf<(imm), [{return isUInt<12>(-N->getSExtValue()); }], negate>;
// StackCtrl
def uimm18   : Operand<i32>, PatLeaf<(imm), [{return isUInt<18>(N->getZExtValue());}]>;
// Call/Branch
def uimm22   : Operand<i32>, PatLeaf<(imm), [{return isUInt<22>(N->getZExtValue());}]>;
def imm22    : Operand<i32>, PatLeaf<(imm), [{return isInt <22>(N->getSExtValue());}]>;
// Trap
def uimm5    : Operand<i32>, PatLeaf<(imm), [{return isUInt<5>(N->getZExtValue());}]>;

// 32-bit bitmask transformed to a bit number
def uimm5mask : Operand<i32>, PatLeaf<(imm), [{
 return isPowerOf2_32(N->getZExtValue());
}], trailingZeros>;

// 32-bit inverse bitmask transformed to a bit number
def uimm5imask : Operand<i32>, PatLeaf<(imm), [{
 return isPowerOf2_32(~N->getZExtValue());
}], trailingOnes>;




// 7 bit value, shifted by one bit (for 16-bit stores)
def imm7s1 : Operand<i32>, PatLeaf<(imm), [{
 return isInt<7>(N->getSExtValue() >> 1) && ((N->getSExtValue() & 0x01) == 0);
}], shrOne>;
def uimm7s1 : Operand<i32>, PatLeaf<(imm), [{
 return isUInt<7>(N->getZExtValue() >> 1) && ((N->getZExtValue() & 0x01) == 0);
}], shrOne>;
// 7 bit value, shifted by two bits (for 32-bit stores)
def imm7s2 : Operand<i32>, PatLeaf<(imm), [{
 return isInt<7>(N->getSExtValue() >> 2) && ((N->getSExtValue() & 0x03) == 0);
}], shrTwo>;
def uimm7s2 : Operand<i32>, PatLeaf<(imm), [{
 return isUInt<7>(N->getZExtValue() >> 2) && ((N->getZExtValue() & 0x03) == 0);
}], shrTwo>;
// 18 bit value, shifted by two bits (for STC)
def uimm18s2 : Operand<i32>, PatLeaf<(imm), [{
 return isUInt<18>(N->getZExtValue() >> 2) && ((N->getZExtValue() & 0x03) == 0);
}], shrTwo>;
// 22 bit value, shifted by two bits (for direct calls and branches)
def uimm22s2 : Operand<i32>, PatLeaf<(imm), [{
 return isUInt<22>(N->getZExtValue() >> 2) && ((N->getZExtValue() & 0x03) == 0);
}], shrTwo>;
def imm22s2  : Operand<i32>, PatLeaf<(imm), [{
 return isInt<22>(N->getSExtValue() >> 2) && ((N->getSExtValue() & 0x03) == 0);
}], shrTwo>;

// Transform all FrameIndex objects into TargetFrameIndex objects and define a
// pattern that allows us to match against FrameIndex patterns
def FI_XForm : SDNodeXForm<frameindex, [{ return CurDAG->getTargetFrameIndex(N->getIndex(), N->getValueType(0)); }]>;
def fipat : PatLeaf<(i32 frameindex), [{}], FI_XForm>;

def JT_XForm : SDNodeXForm<jumptable, [{ return CurDAG->getTargetJumpTable(N->getIndex(), N->getValueType(0), N->getTargetFlags()); }]>;
def jtpat : Operand<i32>, PatLeaf<(i32 jumptable), [{}], JT_XForm>;

def GS_XForm : SDNodeXForm<globaladdr, [{ return CurDAG->getTargetGlobalAddress(N->getGlobal(), N->getDebugLoc(), N->getValueType(0), N->getOffset(), N->getTargetFlags()); }]>;
def gspat : PatLeaf<(i32 globaladdr), [{}], GS_XForm>;

def ES_XForm : SDNodeXForm<externalsym, [{ return CurDAG->getTargetExternalSymbol(N->getSymbol(), N->getValueType(0), N->getTargetFlags()); }]>;
def espat : PatLeaf<(i32 externalsym), [{}], ES_XForm>;

// Helper fragment for condition inversion
def notcc  : PatFrag<(ops node:$in), (i1 (setne node:$in, (i1 -1)))>;









// Patterns to match machine instructions that are more than simple SDNodes

// shift-add, for address computations
def shadd  : PatFrag<(ops node:$reg, node:$offs),
                     (add (shl node:$reg, (i32 1)), node:$offs)>;
def shadd2 : PatFrag<(ops node:$reg, node:$offs),
                     (add (shl node:$reg, (i32 2)), node:$offs)>;

def nor    : PatFrag<(ops node:$lhs, node:$rhs),
                     (not (or node:$lhs, node:$rhs))>;


//===----------------------------------------------------------------------===//
// Instruction list..
//===----------------------------------------------------------------------===//


// ADJCALLSTACKDOWN/UP implicitly use/def SP because they may be expanded into
// a stack adjustment and the codegen must know that they may modify the stack
// pointer before prolog-epilog rewriting occurs.
// Pessimistically assume ADJCALLSTACKDOWN / ADJCALLSTACKUP will become
// sub / add which can clobber SP.
let Defs = [RFP, RSP], Uses = [RFP, RSP] in {
def ADJCALLSTACKDOWN : PseudoInst<(outs), (ins i32imm:$amt),
                                    "#ADJCALLSTACKDOWN", "",
                                    [(PatmosCallseqStart timm:$amt)]>;
def ADJCALLSTACKUP   : PseudoInst<(outs), (ins i32imm:$amt1, i32imm:$amt2),
                                    "#ADJCALLSTACKUP", "",
                                    [(PatmosCallseqEnd timm:$amt1, timm:$amt2)]>;
}


let isCodeGenOnly=1 in {
let mayStore=1 in
def PSEUDO_PREG_SPILL  : PseudoInst<(outs),
                                    (ins RRegs:$ra, i32imm:$imm, PRegs:$ps),
                                    "#PSEUDO_PREG_SPILL", "", []>;

let mayLoad=1 in
def PSEUDO_PREG_RELOAD : PseudoInst<(outs PRegs:$pd),
                                    (ins RRegs:$ra, i32imm:$imm),
                                    "#PSEUDO_PREG_RELOAD", "", []>;
}



//===----------------------------------------------------------------------===//
//  Control Flow Instructions...
//===----------------------------------------------------------------------===//


let isTerminator=1, isBranch=1, hasDelaySlot=1, ImmSigned=1 in {

  // NOTE: This has to be kept consistent with HasPCRELImmediate in PatmosInstrInfo.h

  // local branches

  // unconditional
  let isBarrier=1, isCodeGenOnly=1 in
  def BRu : CFLi<0b101, (outs), (ins pred:$p, pcreltarget:$target),
                 "br", "$target", [(br bb:$target)]>;

  // conditional
  let isBarrier=0 in
  def BR  : CFLi<0b101, (outs), (ins predset:$p, pcreltarget:$target),
                 "br", "$target", [(brcond predsel:$p, bb:$target)]>;

  // indirect-unconditional
  let isIndirectBranch=1, isBarrier=1, isCodeGenOnly=1 in
  def BRRu: CFLrs<0b01, (outs), (ins pred:$p, RRegs:$rs),
                  "br", "$rs", [(brind RRegs:$rs)]>;

  // indirect-conditional
  let isIndirectBranch=1, isBarrier=0, neverHasSideEffects = 1 in
  def BRR : CFLrs<0b01, (outs), (ins pred:$p, RRegs:$rs),
                  "br", "$rs", []>;

  // jumptable-unconditional
  let isIndirectBranch=1, isBarrier=1, isCodeGenOnly=1,
      neverHasSideEffects = 1 in
  def BRTu: CFLrs<0b01, (outs), (ins pred:$p, RRegs:$rs, jtpat:$jtidx),
                  "br", "$rs", []>;

  // jumptable-conditional
  let isIndirectBranch=1, isBarrier=0, isCodeGenOnly=1,
      neverHasSideEffects = 1 in
  def BRT : CFLrs<0b01, (outs), (ins pred:$p, RRegs:$rs, jtpat:$jtidx),
                  "br", "$rs", []>;


  // branches with cache-fill

  let neverHasSideEffects = 1 in { // due to lacking pattern
    // unconditional
    let isBarrier=1, isCodeGenOnly=1 in
    def BRCFu : CFLi<0b110, (outs), (ins pred:$p, uimm22s2:$target),
                     "brcf", "$target", []>;

    // conditional
    let isBarrier=0 in
    def BRCF  : CFLi<0b110, (outs), (ins predset:$p, uimm22s2:$target),
                     "brcf", "$target", []>;

    // indirect-unconditional
    let isIndirectBranch=1, isBarrier=1, isCodeGenOnly=1 in
    def BRCFRu: CFLrt<0b10, (outs), (ins pred:$p, RRegs:$rs),
                      "brcf", "$rs", []>;

    // indirect-conditional
    let isIndirectBranch=1, isBarrier=0 in
    def BRCFR : CFLrt<0b10, (outs), (ins pred:$p, RRegs:$rs),
                      "brcf", "$rs", []>;

    // jumptable-unconditional
    let isIndirectBranch=1, isBarrier=1, isCodeGenOnly=1 in
    def BRCFTu: CFLrt<0b10, (outs), (ins pred:$p, RRegs:$rs, jtpat:$jtidx),
                      "brcf", "$rs", []>;

    // jumptable-conditional
    let isIndirectBranch=1, isBarrier=0, isCodeGenOnly=1 in
    def BRCFT : CFLrt<0b10, (outs), (ins pred:$p, RRegs:$rs, jtpat:$jtidx),
                      "brcf", "$rs", []>;
  }
}




//===----------------------------------------------------------------------===//
//  Call Instructions...
//===----------------------------------------------------------------------===//

let isCall=1, hasDelaySlot=1,
  // Calls may overwrite caller saved registers
  Defs = [R1, R2, R3, R4, R5, R6, R7, R8, R9, R10, R11, R12, R13, R14, R15, R16,
          R17, R18, R19, R20,
          SM, SL, SH, SRB, SRO, SXB, SXO, S11, S12, S13, S14, S15] in {

  // NOTE: This has to be kept consistent with HasPCRELImmediate in PatmosInstrInfo.h

  def CALL : CFLi<0b100  , (outs), (ins pred:$p, uimm22s2:$target),
                  "call", "$target", [(PatmosCall uimm22s2:$target)]>;

  def CALLR: CFLrs<0b00, (outs), (ins pred:$p, RRegs:$rs),
                   "call", "$rs", [(PatmosCall RRegs:$rs)]>;
}

let isReturn=1, isTerminator=1, isBarrier=1, hasDelaySlot=1, Uses = [SRB, SRO],
    neverHasSideEffects = 1 in { // due to missing pattern
<<<<<<< HEAD
  def RET  : CFLri<0b00, (outs), (ins pred:$p),
                   "ret", "", []>;
=======
  def RET  : CFLr<0b0000, (outs), (ins pred:$p, RRegs:$rb, RRegs:$ro),
                  "ret", "$rb, $ro", []>;
  def XRET : CFLr<0b0001, (outs), (ins pred:$p, RRegs:$rb, RRegs:$ro),
                  "xret", "$rb, $ro", []>;
>>>>>>> 56eb92fd
}

let isCall=1, hasDelaySlot=0,
  // Traps are like calls and may overwrite caller saved registers
  Defs = [R1, R2, R3, R4, R5, R6, R7, R8, R9, R10, R11, R12, R13, R14, R15, R16,
          R17, R18, R19, R20, RFB, RFO,
          SM, SL, SH, S7, S8, S9, S10, S11, S12, S13, S14, S15] in {
  def TRAP : CFLt<(outs), (ins pred:$p, uimm5:$func),
  	  	   	 	  "trap", "$func", []>;
}
	

//===----------------------------------------------------------------------===//
//  Miscellaneous Instructions...
//===----------------------------------------------------------------------===//

let Defs = [SS, ST], Uses = [SS, ST] in {
  def SRESi  : STCi<0b00, (outs), (ins pred:$p, uimm18s2:$imm), "sres",   "$imm", []>;
  def SENSi  : STCi<0b01, (outs), (ins pred:$p, uimm18s2:$imm), "sens",   "$imm", []>;
  def SFREEi : STCi<0b10, (outs), (ins pred:$p, uimm18s2:$imm), "sfree",  "$imm", []>;
  def SSPILLi: STCi<0b11, (outs), (ins pred:$p, uimm18s2:$imm), "sspill", "$imm", []>;
  def SENSr  : STCr<0b01, (outs), (ins pred:$p, RRegs:$rs), "sens",   "$rs", []>;
  def SSPILLr: STCr<0b11, (outs), (ins pred:$p, RRegs:$rs), "sspill", "$rs", []>;
}

//===----------------------------------------------------------------------===//
// Arithmetic Instructions
//===----------------------------------------------------------------------===//


// no short immediates
multiclass BinArithLR<bits<4> func, string asmop, SDNode opnode, bit isrCommutable=0> {
  def l : ALUl <func, (outs RRegs:$rd), (ins pred:$p, RRegs:$rs1, i32imm:$imm),
                asmop, "$rd = $rs1, $imm",
                [(set RRegs:$rd, (opnode RRegs:$rs1, (i32 imm:$imm)))]>;

  let isCommutable = isrCommutable in
  def r : ALUr <func, (outs RRegs:$rd), (ins pred:$p, RRegs:$rs1, RRegs:$rs2),
                asmop, "$rd = $rs1, $rs2",
                [(set RRegs:$rd, (opnode RRegs:$rs1, RRegs:$rs2))]>;

  // overwrite variants
  let Constraints = "$rold = $rd", isCodeGenOnly=1, neverHasSideEffects = 1 in {
    def l_ow : ALUl<func, (outs RRegs:$rd), (ins predset:$p, RRegs:$rs1, i32imm:$imm, RRegs:$rold),
                 asmop, "$rd = $rs1, $imm", []>;

    let isCommutable = isrCommutable in
    def r_ow : ALUr<func, (outs RRegs:$rd), (ins predset:$p, RRegs:$rs1, RRegs:$rs2, RRegs:$rold),
                 asmop, "$rd = $rs1, $rs2", []>;
  }
}

// also support short immediates
multiclass BinArithILR<bits<4> func, string asmop, SDNode opnode, bit isrCommutable=0> {
  def i : ALUi<func, (outs RRegs:$rd), (ins pred:$p, RRegs:$rs1, uimm12:$imm),
               asmop, "$rd = $rs1, $imm",
               [(set RRegs:$rd, (opnode RRegs:$rs1, (i32 uimm12:$imm)))]>;

  let Constraints = "$rold = $rd", isCodeGenOnly=1, neverHasSideEffects = 1 in
  def i_ow : ALUi<func, (outs RRegs:$rd), (ins predset:$p, RRegs:$rs1, uimm12:$imm, RRegs:$rold),
               asmop, "$rd = $rs1, $imm", []>;
  // also L and R
  defm NAME : BinArithLR<func, asmop, opnode, isrCommutable>;
}

// same as above with pattern fragments instead of simple sdnodes
multiclass BinArithLRpfg<bits<4> func, string asmop, PatFrag pfg, bit isrCommutable=0> {
  def l : ALUl<func, (outs RRegs:$rd), (ins pred:$p, RRegs:$rs1, i32imm:$imm),
               asmop, "$rd = $rs1, $imm",
               [(set RRegs:$rd, (pfg RRegs:$rs1, imm:$imm))]>;

  let isCommutable = isrCommutable in
  def r : ALUr<func, (outs RRegs:$rd), (ins pred:$p, RRegs:$rs1, RRegs:$rs2),
               asmop, "$rd = $rs1, $rs2",
               [(set RRegs:$rd, (pfg RRegs:$rs1, RRegs:$rs2))]>;

  // overwrite variants
  let Constraints = "$rold = $rd", isCodeGenOnly=1, neverHasSideEffects = 1 in {
    def l_ow : ALUl<func, (outs RRegs:$rd), (ins predset:$p, RRegs:$rs1, i32imm:$imm, RRegs:$rold),
                 asmop, "$rd = $rs1, $imm", []>;

    let isCommutable = isrCommutable in
    def r_ow : ALUr<func, (outs RRegs:$rd), (ins predset:$p, RRegs:$rs1, RRegs:$rs2, RRegs:$rold),
                 asmop, "$rd = $rs1, $rs2", []>;
  }
}

multiclass BinArithILRpfg<bits<4> func, string asmop, PatFrag pfg, bit isrCommutable=0> {
  def i : ALUi<func, (outs RRegs:$rd), (ins pred:$p, RRegs:$rs1, uimm12:$imm),
               asmop, "$rd = $rs1, $imm",
               [(set RRegs:$rd, (pfg RRegs:$rs1, uimm12:$imm))]>;

  let Constraints = "$rold = $rd", isCodeGenOnly=1, neverHasSideEffects = 1 in
  def i_ow : ALUi<func, (outs RRegs:$rd), (ins predset:$p, RRegs:$rs1, uimm12:$imm, RRegs:$rold),
               asmop, "$rd = $rs1, $imm", []>;
  // also L and R
  defm NAME : BinArithLRpfg<func, asmop, pfg>;
}


// Binary Arithmetic instructions

// NOTE: the list of instructions (including pseudos) that have ALUi and ALUl format must be
// kept consistent with HasALUlVariant() in PatmosInstrInfo.h

// with short immediates:
// dont forget to update PatmosInstrInfo.h:276
defm ADD    : BinArithILR   <0b0000, "add"   , add, 1>;
defm SUB    : BinArithILR   <0b0001, "sub"   , sub>;
defm XOR    : BinArithILR   <0b0010, "xor"   , xor, 1>;
defm SL     : BinArithILR   <0b0011, "sl"    , shl>; // FIXME 5 bits
defm SR     : BinArithILR   <0b0100, "sr"    , srl>; // FIXME 5 bits
defm SRA    : BinArithILR   <0b0101, "sra"   , sra>; // FIXME 5 bits
defm OR     : BinArithILR   <0b0110, "or"    , or,  1>;
defm AND    : BinArithILR   <0b0111, "and"   , and, 1>;
// no short immediates:
defm NOR    : BinArithLRpfg <0b1011, "nor"   , nor, 1>;
defm SHADD  : BinArithLRpfg <0b1100, "shadd ", shadd>;
defm SHADD2 : BinArithLRpfg <0b1101, "shadd2", shadd2>;


// Pseudo Instructions using binary arithmetic opcodes

// conditional addil/subi: add immediate only if predicate is set
let Constraints = "$rs1 = $rd", isCodeGenOnly=1, neverHasSideEffects = 1 in {
  def CADDi  : ALUi<0b0000, (outs RRegs:$rd), (ins predset:$p, RRegs:$rs1, uimm12:$imm),
                   "add", "$rd = $rs1, $imm", []>;
  def CSUBi  : ALUi<0b0001, (outs RRegs:$rd), (ins predset:$p, RRegs:$rs1, uimm12:$imm),
                   "sub", "$rd = $rs1, $imm", []>;
  def CADDl  : ALUl<0b0000, (outs RRegs:$rd), (ins predset:$p, RRegs:$rs1, i32imm:$imm),
                   "add", "$rd = $rs1, $imm", []>;
}

// move instructions
let isAsCheapAsAMove = 1, imm = 0, ImmOpNo = 0 in {
  // mov Rd = Rs ... add Rd = Rs + 0
  let neverHasSideEffects = 1 in
  def MOV : ALUi<0b0000, (outs RRegs:$rd), (ins pred:$p, RRegs:$rs1),
                 "mov", "$rd = $rs1", []>;

  // conditional move, like mov with setable predicate
  // $rs1 = $rd, only if the condition in $p is true, $r2 is written to $rd thus overwriting $rs1
  let Constraints = "$old = $rd", isCodeGenOnly = 1 in
  def CMOV : ALUi<0b0000, (outs RRegs:$rd), (ins predset:$p, RRegs:$old, RRegs:$new),
                  "mov", "$rd = $new",
                  [(set RRegs:$rd, (select predsel:$p, RRegs:$new, RRegs:$old))], IIC_ALUic> 
  {
    bits<5> new;
    let rs1 = new;
  }
}

// nop = sub r0 = r0 - 0
let rd = 0, rs1 = 0, imm = 0, ImmOpNo = 0, neverHasSideEffects = 1 in
def NOP : ALUi<0b0001, (outs ), (ins pred:$p),
               "nop", "", []>;


// neg Rd = -Rs ... sub Rd = R0 - Rs
let rs1 = 0 in
def NEG : ALUr<0b0001, (outs RRegs:$rd), (ins pred:$p, RRegs:$rs2),
               "neg", "$rd = $rs2",
               [(set RRegs:$rd, (ineg RRegs:$rs2))]>;


// not Rd = ~Rs ... nor Rd = ~(Rs | R0)
let rs2 = 0 in
def NOT : ALUr<0b1011, (outs RRegs:$rd), (ins pred:$p, RRegs:$rs1),
               "not", "$rd = $rs1",
               [(set RRegs:$rd, (not RRegs:$rs1))]>;

// clr Rd ... add Rd = R0 + 0
let rs1 = 0, imm = 0, ImmOpNo = 0,
    neverHasSideEffects = 1 in
def CLR : ALUi<0b0000, (outs RRegs:$rd), (ins pred:$p),
                 "clr", "$rd", []>;



let rs1 = 0,
    ImmOpNo = 3,
    isAsCheapAsAMove = 1,
    isMoveImm = 1 in {
  // NOTE: this must be kept consistent with HasALUlVariant in PatmosInstrInfo.h

  let isReMaterializable = 1 in {
    // li Rd = Immedate ... add Rd = r0 + Immediate (short, positive)
    def LIi  : ALUi<0b0000, (outs RRegs:$rd), (ins pred:$p, uimm12:$imm),
                    "li", "$rd = $imm",
                    [(set RRegs:$rd, (add R0, uimm12:$imm))]>;
    // li Rd = Immedate ... sub Rd = r0 - Immediate (short, negative)
    def LIin : ALUi<0b0001, (outs RRegs:$rd), (ins pred:$p, nuimm12:$imm),
                    "li", "$rd = -$imm",
                    [(set RRegs:$rd, (sub R0, nuimm12:$imm))]>;
    // li Rd = Immedate ... add Rd = r0 + Immediate (long immediate)
    def LIl  : ALUl<0b0000, (outs RRegs:$rd), (ins pred:$p, i32imm:$imm),
                    "li", "$rd = $imm",
                    [(set RRegs:$rd, (add R0, (i32 imm:$imm)))]>;
  }
}


// Multiply
let Defs = [SL,SH], isCommutable = 1 in {
def MUL  : ALUm <0b0000,
              (outs ), (ins pred:$p, RRegs:$rs1, RRegs:$rs2),
              "mul", "$rs1, $rs2",
              [(PatmosMul RRegs:$rs1, RRegs:$rs2)]>;

def MULU : ALUm <0b0001,
              (outs ), (ins pred:$p, RRegs:$rs1, RRegs:$rs2),
              "mulu", "$rs1, $rs2",
              [(PatmosMulU RRegs:$rs1, RRegs:$rs2)]>;
}

// Compare

let neverHasSideEffects = 1 in
class Compare<string asmop, bits<4> opcode>
      : ALUc <opcode,
              (outs PRegs:$pd), (ins pred:$p, RRegs:$rs1, RRegs:$rs2),
              asmop, "$pd = $rs1, $rs2", []>;

def CMPEQ  : Compare <"cmpeq" , 0b0000>;
def CMPNEQ : Compare <"cmpneq", 0b0001>;
def CMPLT  : Compare <"cmplt" , 0b0010>;
def CMPLE  : Compare <"cmple" , 0b0011>;
def CMPULT : Compare <"cmpult", 0b0100>;
def CMPULE : Compare <"cmpule", 0b0101>;
def BTEST  : Compare <"btest" , 0b0110>;

// Pseudo instr ISODD uses btest opcode
let rs2 = 0 in
def ISODD : ALUc <0b0110, (outs PRegs:$pd), (ins pred:$p, RRegs:$rs1),
                  "isodd", "$pd = $rs1",
                  [(set PRegs:$pd, (i1 (trunc RRegs:$rs1)))]>;

// Pseudo mov Pd <- Rs uses cmpneq with r0
let rs2 = 0 in
def MOVrp : ALUc <0b0001, (outs PRegs:$pd), (ins pred:$p, RRegs:$rs1),
                  "mov", "$pd = $rs1",
                  [(set PRegs:$pd, (setne RRegs:$rs1, (i32 0)))]>;



// Predicate Combine
let neverHasSideEffects = 1 in
class PredCombine<bits<4> opcode, string asmop, SDNode opnode>
      : ALUp <opcode,
              (outs PRegs:$pd), (ins pred:$p, predset:$ps1, predset:$ps2),
              asmop, "$pd = $ps1, $ps2", [(set PRegs:$pd, (opnode predsel:$ps1, predsel:$ps2))]>;

def POR:  PredCombine <0b0110, "por",  or>;
def PAND: PredCombine <0b0111, "pand", and>;
def PXOR: PredCombine <0b1010, "pxor", xor>;


// Pseudos:
//mov uses or opcode (or Pd = Ps | !p0)
let isAsCheapAsAMove=1, ps2 = 0b1000 in {
  let neverHasSideEffects = 1 in
  def PMOV: ALUp <0b0110, (outs PRegs:$pd), (ins pred:$p, predset:$ps1),
                  "pmov", "$pd = $ps1", []>;

  // conditional move, like mov with setable predicate
  // $rs1 = $rd, only if the condition in $p is true, $r2 is written to $rd thus overwriting $rs1
  let Constraints = "$old = $pd", isCodeGenOnly = 1 in
  def PCMOV : ALUp<0b0110, (outs PRegs:$pd), (ins predset:$p, PRegs:$old, PRegs:$new),
                  "pmov", "$pd = $new",
                  [(set PRegs:$pd, (select predsel:$p, PRegs:$new, PRegs:$old))]>
  {
    bits<4> new;
    let ps1 = new;
  }
}

//pnot uses pxor opcode (pxor Pd = Ps, p0)
let ps2 = 0b0000 in
def PNOT: ALUp <0b1010, (outs PRegs:$pd), (ins pred:$p, predset:$ps1),
                "pnot", "$pd = $ps1", [(set PRegs:$pd, (not predsel:$ps1))]>;


let isAsCheapAsAMove = 1,
    isMoveImm = 1,
    isReMaterializable = 1 in
{
  //set uses or opcode (or Pd = p0 | p0)
  let ps1 = 0, ps2 = 0 in
  def PSET: ALUp <0b0110, (outs PRegs:$pd), (ins pred:$p),
                  "pset", "$pd",
                  [(set PRegs:$pd, (i1 -1))]>;

  //clr uses xor opcode (xor Pd = p0 ^ p0)
  let ps1 = 0, ps2 = 0 in
  def PCLR: ALUp <0b1010, (outs PRegs:$pd), (ins pred:$p),
                  "pclr", "$pd",
                  [(set PRegs:$pd, (i1 0))]>;
}

// Wait
def WAIT : SPCw <0b0000, (outs), (ins pred:$p), "wait.mem", "", []>;

// move to special
def MTS  : SPCt <(outs SRegs:$sd), (ins pred:$p, RRegs:$rs), "mts", "$sd = $rs", [] >;

// move from special
def MFS  : SPCf <(outs RRegs:$rd), (ins pred:$p, SRegs:$ss), "mfs", "$rd = $ss", [] >;



// Load typed

let neverHasSideEffects = 1 in // mayLoad is set in format
multiclass LoadTyped<bits<3> ty, Operand immTy, string asmop>
{
  // load from stack cache
  let Uses = [ST] in
  def S  : LDT<ty, 0b0, 0b0, (outs RRegs:$rd),
               (ins pred:$p, RRegs:$ra, immTy:$imm),
               asmop # "s", "$rd = [${ra:addrmod}${imm:addrmod}]",
               [], IIC_LDs>;

  // load from local memory
  def L  : LDT<ty, 0b0, 0b1, (outs RRegs:$rd),
               (ins pred:$p, RRegs:$ra, immTy:$imm),
               asmop # "l", "$rd = [${ra:addrmod}${imm:addrmod}]",
               [], IIC_LD>;

  // load from data cache
  def C  : LDT<ty, 0b1, 0b0, (outs RRegs:$rd),
               (ins pred:$p, RRegs:$ra, immTy:$imm),
               asmop # "c", "$rd = [${ra:addrmod}${imm:addrmod}]",
               [], IIC_LD>;

  // load from main memory
  def M  : LDT<ty, 0b1, 0b1, (outs RRegs:$rd),
               (ins pred:$p, RRegs:$ra, immTy:$imm),
               asmop # "m", "$rd = [${ra:addrmod}${imm:addrmod}]",
               [], IIC_LD>;
}

let neverHasSideEffects = 1 in // mayLoad is set in format
multiclass DecoupledLoadTyped<bits<4> ty, Operand immTy, string asmop>
{
  let Defs = [SM], rd = 0, ImmOpNo = 3 in
  {
    // load from data cache (no pattern to match)
    def C  : LDT<ty{3-1}, ty{0}, 0b0, (outs /*empty*/),
                 (ins pred:$p, RRegs:$ra, immTy:$imm),
                 "d" # asmop # "c", "[${ra:addrmod}${imm:addrmod}]",
                 [], IIC_LDd>;

    // load from main memory (no pattern to match)
    def M  : LDT<ty{3-1}, ty{0}, 0b1, (outs /*empty*/),
                 (ins pred:$p, RRegs:$ra, immTy:$imm),
                 "d" # asmop # "m", "[${ra:addrmod}${imm:addrmod}]",
                 [], IIC_LDd>;
  }
}

let ImmShift = 2, ImmSigned = 0 in defm LW  : LoadTyped<0b000, uimm7s2, "lw" >;
let ImmShift = 1, ImmSigned = 0 in defm LH  : LoadTyped<0b001, uimm7s1, "lh" >;
let ImmShift = 0, ImmSigned = 0 in defm LB  : LoadTyped<0b010, uimm7  , "lb" >;
let ImmShift = 1, ImmSigned = 0 in defm LHU : LoadTyped<0b011, uimm7s1, "lhu">;
let ImmShift = 0, ImmSigned = 0 in defm LBU : LoadTyped<0b100, uimm7  , "lbu">;

let ImmShift = 2, ImmSigned = 0 in defm DLW  : DecoupledLoadTyped<0b1010, uimm7s2, "lw" >;
let ImmShift = 1, ImmSigned = 0 in defm DLH  : DecoupledLoadTyped<0b1011, uimm7s1, "lh" >;
let ImmShift = 0, ImmSigned = 0 in defm DLB  : DecoupledLoadTyped<0b1100, uimm7  , "lb" >;
let ImmShift = 1, ImmSigned = 0 in defm DLHU : DecoupledLoadTyped<0b1101, uimm7s1, "lhu">;
let ImmShift = 0, ImmSigned = 0 in defm DLBU : DecoupledLoadTyped<0b1110, uimm7  , "lbu">;



// Store typed

let neverHasSideEffects = 1 in // mayStore is set in format
multiclass StoreTyped<bits<3> ty, Operand immTy, string asmop>
{
  // store to stack cache
  let Uses = [ST] in
  def S  : STT<ty, 0b00, (outs /*empty*/),
               (ins pred:$p, RRegs:$ra, immTy:$imm, RRegs:$rs),
               asmop # "s", "[${ra:addrmod}${imm:addrmod}] = $rs",
               [], IIC_STs>;

  // store to local memory
  def L  : STT<ty, 0b01, (outs /*empty*/),
               (ins pred:$p, RRegs:$ra, immTy:$imm, RRegs:$rs),
               asmop # "l", "[${ra:addrmod}${imm:addrmod}] = $rs",
               [], IIC_ST>;

  // store to data cache (and to main memory; with data cache allocation?)
  def C  : STT<ty, 0b10, (outs /*empty*/),
               (ins pred:$p, RRegs:$ra, immTy:$imm, RRegs:$rs),
               asmop # "c", "[${ra:addrmod}${imm:addrmod}] = $rs",
               [], IIC_ST>;

  // store to main memory (no data cache allocate)
  def M  : STT<ty, 0b11, (outs /*empty*/),
               (ins pred:$p, RRegs:$ra, immTy:$imm, RRegs:$rs),
               asmop # "m", "[${ra:addrmod}${imm:addrmod}] = $rs",
               [], IIC_ST>;
}


let ImmShift = 2, ImmSigned = 0 in defm SW  : StoreTyped<0b000, uimm7s2, "sw">;
let ImmShift = 1, ImmSigned = 0 in defm SH  : StoreTyped<0b001, uimm7s1, "sh">;
let ImmShift = 0, ImmSigned = 0 in defm SB  : StoreTyped<0b010, uimm7  , "sb">;


//===----------------------------------------------------------------------===//
// Non-Instruction Patterns
//===----------------------------------------------------------------------===//


// Patterns are in a separate file
include "PatmosInstrPatterns.td"

<|MERGE_RESOLUTION|>--- conflicted
+++ resolved
@@ -372,35 +372,31 @@
 
   // NOTE: This has to be kept consistent with HasPCRELImmediate in PatmosInstrInfo.h
 
-  def CALL : CFLi<0b100  , (outs), (ins pred:$p, uimm22s2:$target),
+  def CALL : CFLi<0b100, (outs), (ins pred:$p, uimm22s2:$target),
                   "call", "$target", [(PatmosCall uimm22s2:$target)]>;
 
   def CALLR: CFLrs<0b00, (outs), (ins pred:$p, RRegs:$rs),
                    "call", "$rs", [(PatmosCall RRegs:$rs)]>;
 }
 
-let isReturn=1, isTerminator=1, isBarrier=1, hasDelaySlot=1, Uses = [SRB, SRO],
+let isReturn=1, isTerminator=1, isBarrier=1, hasDelaySlot=1,
     neverHasSideEffects = 1 in { // due to missing pattern
-<<<<<<< HEAD
-  def RET  : CFLri<0b00, (outs), (ins pred:$p),
-                   "ret", "", []>;
-=======
-  def RET  : CFLr<0b0000, (outs), (ins pred:$p, RRegs:$rb, RRegs:$ro),
-                  "ret", "$rb, $ro", []>;
-  def XRET : CFLr<0b0001, (outs), (ins pred:$p, RRegs:$rb, RRegs:$ro),
-                  "xret", "$rb, $ro", []>;
->>>>>>> 56eb92fd
+  let  Uses = [SRB, SRO] in
+    def RET  : CFLri<0b00, (outs), (ins pred:$p),
+                     "ret", "", []>;
+  let  Uses = [SXB, SXO] in
+    def XRET : CFLri<0b01, (outs), (ins pred:$p),
+                     "xret", "", []>;
 }
 
 let isCall=1, hasDelaySlot=0,
   // Traps are like calls and may overwrite caller saved registers
   Defs = [R1, R2, R3, R4, R5, R6, R7, R8, R9, R10, R11, R12, R13, R14, R15, R16,
-          R17, R18, R19, R20, RFB, RFO,
-          SM, SL, SH, S7, S8, S9, S10, S11, S12, S13, S14, S15] in {
-  def TRAP : CFLt<(outs), (ins pred:$p, uimm5:$func),
-  	  	   	 	  "trap", "$func", []>;
-}
-	
+          R17, R18, R19, R20,
+          SM, SL, SH, SRB, SRO, SXB, SXO, S11, S12, S13, S14, S15] in {
+  def TRAP : CFLi<0b011, (outs), (ins pred:$p, uimm5:$target),
+  	  	   	 	  "trap", "$target", []>;
+}	
 
 //===----------------------------------------------------------------------===//
 //  Miscellaneous Instructions...
