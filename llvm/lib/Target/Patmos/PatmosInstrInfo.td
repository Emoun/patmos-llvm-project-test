--- conflicted
+++ resolved
@@ -273,24 +273,17 @@
 //===----------------------------------------------------------------------===//
 
 
-<<<<<<< HEAD
-let isTerminator=1, hasDelaySlot=1,
-    ImmSigned=1 in {
-=======
-// isBarrier is cleared later on default predicate
-let isTerminator=1, isBranch=1, hasDelaySlot=1 in {
->>>>>>> c3ca86b2
+let isTerminator=1, isBranch=1, hasDelaySlot=1, ImmSigned=1 in {
 
   // local branches
 
   // unconditional
-<<<<<<< HEAD
-  let isBranch=1, isBarrier=1, isCodeGenOnly=1 in
+  let isBarrier=1, isCodeGenOnly=1 in
   def BRu : CFLb<0b01, (outs), (ins pred:$p, pcreltarget:$target),
                  "br", "$target", [(br bb:$target)]>;
 
   // conditional
-  let isBranch=1, isBarrier=0 in
+  let isBarrier=0 in
   def BR  : CFLb<0b01, (outs), (ins predset:$p, pcreltarget:$target),
                  "br", "$target", [(brcond predsel:$p, bb:$target)]>;
 
@@ -298,38 +291,23 @@
   let isIndirectBranch=1, isBarrier=1 in
   def BRR : CFLi<0b0001, (outs), (ins pred:$p, RRegs:$rs),
                  "br", "$rs", [(brind RRegs:$rs)]>;
-=======
+
+
+  // branches with cache-fill
+
+  // unconditional
   let isBarrier=1, isCodeGenOnly=1 in
-  def BCu : PFLb<0b01  , (outs), (ins pred:$p, freltarget:$target),
-                  "bc", "$target", [(br bb:$target)]>;
+  def BRCFu : CFLb<0b10, (outs), (ins pred:$p, pcreltarget:$target),
+                   "brcf", "$target", []>;
 
   // conditional
   let isBarrier=0 in
-  def BC : PFLb<0b01  , (outs), (ins predset:$p, freltarget:$target),
-                "bc", "$target", [(brcond predsel:$p, bb:$target)]>;
-
-   // unconditional, cache fill
-  let isBarrier=1, ImmSigned = 1, isCodeGenOnly=1 in
-  def Bu : PFLb<0b10  , (outs), (ins pred:$p, freltarget:$target),
-                  "b", "$target", [(br bb:$target)]>;
->>>>>>> c3ca86b2
-
-
-   // branches with cache-fill
-
-   // unconditional
-   let isBranch=1, isBarrier=1, ImmSigned = 1, isCodeGenOnly=1 in
-   def BRCFu : CFLb<0b10, (outs), (ins pred:$p, pcreltarget:$target),
-                    "brcf", "$target", []>;
-
-   // conditional
-   let isBranch=1, isBarrier=0, ImmSigned = 1 in
-   def BRCF  : CFLb<0b10, (outs), (ins predset:$p, pcreltarget:$target),
-                    "brcf", "$target", []>;
-
-   // indirect
-   let isIndirectBranch=1, isBarrier=1 in
-   def BRCFR : CFLi<0b0010, (outs), (ins pred:$p, RRegs:$rs),
+  def BRCF  : CFLb<0b10, (outs), (ins predset:$p, pcreltarget:$target),
+                   "brcf", "$target", []>;
+
+  // indirect
+  let isIndirectBranch=1, isBarrier=1 in
+  def BRCFR : CFLi<0b0010, (outs), (ins pred:$p, RRegs:$rs),
                    "brcf", "$rs", []>;
 }
 
@@ -474,25 +452,17 @@
   }
 }
 
-<<<<<<< HEAD
 // nop = (!p0) add r0 = r0 + 0
 let rd=0, rs1 = 0, imm=0, ImmOpNo = 0 in
 def NOP : ALUi<0b0000, (outs ), (ins pred:$p),
                "nop", "", []>;
 
 
-// neg Rd = -Rs ... rsub Rd = 0 - Rs
-let imm = 0, ImmOpNo = 0 in
-def NEG : ALUi<0b0010, (outs RRegs:$rd), (ins pred:$p, RRegs:$rs1),
-               "neg", "$rd = $rs1",
-               [(set RRegs:$rd, (ineg RRegs:$rs1))]>;
-=======
 // neg Rd = -Rs ... sub Rd = R0 - Rs
 let rs1 = 0 in
 def NEG : ALUr<0b0001, (outs RRegs:$rd), (ins pred:$p, RRegs:$rs2),
                "neg", "$rd = $rs2",
                [(set RRegs:$rd, (ineg RRegs:$rs2))]>;
->>>>>>> c3ca86b2
 
 
 // not Rd = ~Rs ... nor Rd = ~(Rs | R0)
