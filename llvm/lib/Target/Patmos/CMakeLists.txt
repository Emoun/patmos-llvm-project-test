set(LLVM_TARGET_DEFINITIONS Patmos.td)

tablegen(LLVM PatmosGenRegisterInfo.inc -gen-register-info)
tablegen(LLVM PatmosGenInstrInfo.inc -gen-instr-info)
tablegen(LLVM PatmosGenMCCodeEmitter.inc -gen-emitter -mc-emitter)
#tablegen(LLVM PatmosGenMCPseudoLowering.inc -gen-pseudo-lowering)
tablegen(LLVM PatmosGenAsmWriter.inc -gen-asm-writer)
tablegen(LLVM PatmosGenAsmMatcher.inc -gen-asm-matcher)
tablegen(LLVM PatmosGenDAGISel.inc -gen-dag-isel -recursive-xform)
tablegen(LLVM PatmosGenCallingConv.inc -gen-callingconv)
tablegen(LLVM PatmosGenSubtargetInfo.inc -gen-subtarget)
tablegen(LLVM PatmosGenDFAPacketizer.inc -gen-dfa-packetizer)
#tablegen(LLVM PatmosGenIntrinsics.inc -gen-tgt-intrinsic)
tablegen(LLVM PatmosGenEDInfo.inc -gen-enhanced-disassembly-info)
tablegen(LLVM PatmosGenDisassemblerTables.inc -gen-disassembler)
add_public_tablegen_target(PatmosCommonTableGen)

add_llvm_target(PatmosCodeGen
  PatmosISelDAGToDAG.cpp
  PatmosISelLowering.cpp
  PatmosInstrInfo.cpp
  PatmosFrameLowering.cpp
  PatmosRegisterInfo.cpp
  PatmosSubtarget.cpp
  PatmosTargetMachine.cpp
  PatmosSelectionDAGInfo.cpp
  PatmosAsmPrinter.cpp
  PatmosMCInstLower.cpp
  PatmosDelaySlotFiller.cpp
  PatmosFunctionSplitter.cpp
  PatmosCallGraphBuilder.cpp
  PatmosStackCacheAnalysis.cpp
  PatmosExport.cpp
<<<<<<< HEAD
  PatmosSinglePathInfo.cpp
  PatmosSPPrepare.cpp
  PatmosSPReduce.cpp
=======
  PatmosHazardRecognizer.cpp
  PatmosMachineScheduler.cpp
  PatmosVLIWPacketizer.cpp
>>>>>>> f9641cee
  )

add_dependencies(LLVMPatmosCodeGen intrinsics_gen)

add_subdirectory(AsmParser)
add_subdirectory(Disassembler)
add_subdirectory(InstPrinter)
add_subdirectory(TargetInfo)
add_subdirectory(MCTargetDesc)<|MERGE_RESOLUTION|>--- conflicted
+++ resolved
@@ -31,15 +31,12 @@
   PatmosCallGraphBuilder.cpp
   PatmosStackCacheAnalysis.cpp
   PatmosExport.cpp
-<<<<<<< HEAD
   PatmosSinglePathInfo.cpp
   PatmosSPPrepare.cpp
   PatmosSPReduce.cpp
-=======
   PatmosHazardRecognizer.cpp
   PatmosMachineScheduler.cpp
   PatmosVLIWPacketizer.cpp
->>>>>>> f9641cee
   )
 
 add_dependencies(LLVMPatmosCodeGen intrinsics_gen)
